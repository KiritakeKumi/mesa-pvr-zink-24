/* DO NOT EDIT - This file generated automatically by gl_apitemp.py (from Mesa) script */

/*
 * Copyright (C) 1999-2001  Brian Paul   All Rights Reserved.
 * (C) Copyright IBM Corporation 2004
 * All Rights Reserved.
 * 
 * Permission is hereby granted, free of charge, to any person obtaining a
 * copy of this software and associated documentation files (the "Software"),
 * to deal in the Software without restriction, including without limitation
 * the rights to use, copy, modify, merge, publish, distribute, sub license,
 * and/or sell copies of the Software, and to permit persons to whom the
 * Software is furnished to do so, subject to the following conditions:
 * 
 * The above copyright notice and this permission notice (including the next
 * paragraph) shall be included in all copies or substantial portions of the
 * Software.
 * 
 * THE SOFTWARE IS PROVIDED "AS IS", WITHOUT WARRANTY OF ANY KIND, EXPRESS OR
 * IMPLIED, INCLUDING BUT NOT LIMITED TO THE WARRANTIES OF MERCHANTABILITY,
 * FITNESS FOR A PARTICULAR PURPOSE AND NON-INFRINGEMENT.  IN NO EVENT SHALL
 * BRIAN PAUL, IBM,
 * AND/OR THEIR SUPPLIERS BE LIABLE FOR ANY CLAIM, DAMAGES OR OTHER LIABILITY,
 * WHETHER IN AN ACTION OF CONTRACT, TORT OR OTHERWISE, ARISING FROM, OUT OF
 * OR IN CONNECTION WITH THE SOFTWARE OR THE USE OR OTHER DEALINGS IN THE
 * SOFTWARE.
 */


#  if (__GNUC__ > 3 || (__GNUC__ == 3 && __GNUC_MINOR__ >= 3)) && defined(__ELF__)
#    define HIDDEN  __attribute__((visibility("hidden")))
#  else
#    define HIDDEN
#  endif

/*
 * This file is a template which generates the OpenGL API entry point
 * functions.  It should be included by a .c file which first defines
 * the following macros:
 *   KEYWORD1 - usually nothing, but might be __declspec(dllexport) on Win32
 *   KEYWORD2 - usually nothing, but might be __stdcall on Win32
 *   NAME(n)  - builds the final function name (usually add "gl" prefix)
 *   DISPATCH(func, args, msg) - code to do dispatch of named function.
 *                               msg is a printf-style debug message.
 *   RETURN_DISPATCH(func, args, msg) - code to do dispatch with a return value
 *
 * Here is an example which generates the usual OpenGL functions:
 *   #define KEYWORD1
 *   #define KEYWORD2
 *   #define NAME(func)  gl##func
 *   #define DISPATCH(func, args, msg)                           \
 *          struct _glapi_table *dispatch = CurrentDispatch;     \
 *          (*dispatch->func) args
 *   #define RETURN DISPATCH(func, args, msg)                    \
 *          struct _glapi_table *dispatch = CurrentDispatch;     \
 *          return (*dispatch->func) args
 *
 */


#if defined( NAME )
#ifndef KEYWORD1
#define KEYWORD1
#endif

#ifndef KEYWORD1_ALT
#define KEYWORD1_ALT HIDDEN
#endif

#ifndef KEYWORD2
#define KEYWORD2
#endif

#ifndef DISPATCH
#error DISPATCH must be defined
#endif

#ifndef RETURN_DISPATCH
#error RETURN_DISPATCH must be defined
#endif


KEYWORD1 void KEYWORD2 NAME(NewList)(GLuint list, GLenum mode)
{
   DISPATCH(NewList, (list, mode), (F, "glNewList(%d, 0x%x);\n", list, mode));
}

KEYWORD1 void KEYWORD2 NAME(EndList)(void)
{
   DISPATCH(EndList, (), (F, "glEndList();\n"));
}

KEYWORD1 void KEYWORD2 NAME(CallList)(GLuint list)
{
   DISPATCH(CallList, (list), (F, "glCallList(%d);\n", list));
}

KEYWORD1 void KEYWORD2 NAME(CallLists)(GLsizei n, GLenum type, const GLvoid * lists)
{
   DISPATCH(CallLists, (n, type, lists), (F, "glCallLists(%d, 0x%x, %p);\n", n, type, (const void *) lists));
}

KEYWORD1 void KEYWORD2 NAME(DeleteLists)(GLuint list, GLsizei range)
{
   DISPATCH(DeleteLists, (list, range), (F, "glDeleteLists(%d, %d);\n", list, range));
}

KEYWORD1 GLuint KEYWORD2 NAME(GenLists)(GLsizei range)
{
   RETURN_DISPATCH(GenLists, (range), (F, "glGenLists(%d);\n", range));
}

KEYWORD1 void KEYWORD2 NAME(ListBase)(GLuint base)
{
   DISPATCH(ListBase, (base), (F, "glListBase(%d);\n", base));
}

KEYWORD1 void KEYWORD2 NAME(Begin)(GLenum mode)
{
   DISPATCH(Begin, (mode), (F, "glBegin(0x%x);\n", mode));
}

KEYWORD1 void KEYWORD2 NAME(Bitmap)(GLsizei width, GLsizei height, GLfloat xorig, GLfloat yorig, GLfloat xmove, GLfloat ymove, const GLubyte * bitmap)
{
   DISPATCH(Bitmap, (width, height, xorig, yorig, xmove, ymove, bitmap), (F, "glBitmap(%d, %d, %f, %f, %f, %f, %p);\n", width, height, xorig, yorig, xmove, ymove, (const void *) bitmap));
}

KEYWORD1 void KEYWORD2 NAME(Color3b)(GLbyte red, GLbyte green, GLbyte blue)
{
   DISPATCH(Color3b, (red, green, blue), (F, "glColor3b(%d, %d, %d);\n", red, green, blue));
}

KEYWORD1 void KEYWORD2 NAME(Color3bv)(const GLbyte * v)
{
   DISPATCH(Color3bv, (v), (F, "glColor3bv(%p);\n", (const void *) v));
}

KEYWORD1 void KEYWORD2 NAME(Color3d)(GLdouble red, GLdouble green, GLdouble blue)
{
   DISPATCH(Color3d, (red, green, blue), (F, "glColor3d(%f, %f, %f);\n", red, green, blue));
}

KEYWORD1 void KEYWORD2 NAME(Color3dv)(const GLdouble * v)
{
   DISPATCH(Color3dv, (v), (F, "glColor3dv(%p);\n", (const void *) v));
}

KEYWORD1 void KEYWORD2 NAME(Color3f)(GLfloat red, GLfloat green, GLfloat blue)
{
   DISPATCH(Color3f, (red, green, blue), (F, "glColor3f(%f, %f, %f);\n", red, green, blue));
}

KEYWORD1 void KEYWORD2 NAME(Color3fv)(const GLfloat * v)
{
   DISPATCH(Color3fv, (v), (F, "glColor3fv(%p);\n", (const void *) v));
}

KEYWORD1 void KEYWORD2 NAME(Color3i)(GLint red, GLint green, GLint blue)
{
   DISPATCH(Color3i, (red, green, blue), (F, "glColor3i(%d, %d, %d);\n", red, green, blue));
}

KEYWORD1 void KEYWORD2 NAME(Color3iv)(const GLint * v)
{
   DISPATCH(Color3iv, (v), (F, "glColor3iv(%p);\n", (const void *) v));
}

KEYWORD1 void KEYWORD2 NAME(Color3s)(GLshort red, GLshort green, GLshort blue)
{
   DISPATCH(Color3s, (red, green, blue), (F, "glColor3s(%d, %d, %d);\n", red, green, blue));
}

KEYWORD1 void KEYWORD2 NAME(Color3sv)(const GLshort * v)
{
   DISPATCH(Color3sv, (v), (F, "glColor3sv(%p);\n", (const void *) v));
}

KEYWORD1 void KEYWORD2 NAME(Color3ub)(GLubyte red, GLubyte green, GLubyte blue)
{
   DISPATCH(Color3ub, (red, green, blue), (F, "glColor3ub(%d, %d, %d);\n", red, green, blue));
}

KEYWORD1 void KEYWORD2 NAME(Color3ubv)(const GLubyte * v)
{
   DISPATCH(Color3ubv, (v), (F, "glColor3ubv(%p);\n", (const void *) v));
}

KEYWORD1 void KEYWORD2 NAME(Color3ui)(GLuint red, GLuint green, GLuint blue)
{
   DISPATCH(Color3ui, (red, green, blue), (F, "glColor3ui(%d, %d, %d);\n", red, green, blue));
}

KEYWORD1 void KEYWORD2 NAME(Color3uiv)(const GLuint * v)
{
   DISPATCH(Color3uiv, (v), (F, "glColor3uiv(%p);\n", (const void *) v));
}

KEYWORD1 void KEYWORD2 NAME(Color3us)(GLushort red, GLushort green, GLushort blue)
{
   DISPATCH(Color3us, (red, green, blue), (F, "glColor3us(%d, %d, %d);\n", red, green, blue));
}

KEYWORD1 void KEYWORD2 NAME(Color3usv)(const GLushort * v)
{
   DISPATCH(Color3usv, (v), (F, "glColor3usv(%p);\n", (const void *) v));
}

KEYWORD1 void KEYWORD2 NAME(Color4b)(GLbyte red, GLbyte green, GLbyte blue, GLbyte alpha)
{
   DISPATCH(Color4b, (red, green, blue, alpha), (F, "glColor4b(%d, %d, %d, %d);\n", red, green, blue, alpha));
}

KEYWORD1 void KEYWORD2 NAME(Color4bv)(const GLbyte * v)
{
   DISPATCH(Color4bv, (v), (F, "glColor4bv(%p);\n", (const void *) v));
}

KEYWORD1 void KEYWORD2 NAME(Color4d)(GLdouble red, GLdouble green, GLdouble blue, GLdouble alpha)
{
   DISPATCH(Color4d, (red, green, blue, alpha), (F, "glColor4d(%f, %f, %f, %f);\n", red, green, blue, alpha));
}

KEYWORD1 void KEYWORD2 NAME(Color4dv)(const GLdouble * v)
{
   DISPATCH(Color4dv, (v), (F, "glColor4dv(%p);\n", (const void *) v));
}

KEYWORD1 void KEYWORD2 NAME(Color4f)(GLfloat red, GLfloat green, GLfloat blue, GLfloat alpha)
{
   DISPATCH(Color4f, (red, green, blue, alpha), (F, "glColor4f(%f, %f, %f, %f);\n", red, green, blue, alpha));
}

KEYWORD1 void KEYWORD2 NAME(Color4fv)(const GLfloat * v)
{
   DISPATCH(Color4fv, (v), (F, "glColor4fv(%p);\n", (const void *) v));
}

KEYWORD1 void KEYWORD2 NAME(Color4i)(GLint red, GLint green, GLint blue, GLint alpha)
{
   DISPATCH(Color4i, (red, green, blue, alpha), (F, "glColor4i(%d, %d, %d, %d);\n", red, green, blue, alpha));
}

KEYWORD1 void KEYWORD2 NAME(Color4iv)(const GLint * v)
{
   DISPATCH(Color4iv, (v), (F, "glColor4iv(%p);\n", (const void *) v));
}

KEYWORD1 void KEYWORD2 NAME(Color4s)(GLshort red, GLshort green, GLshort blue, GLshort alpha)
{
   DISPATCH(Color4s, (red, green, blue, alpha), (F, "glColor4s(%d, %d, %d, %d);\n", red, green, blue, alpha));
}

KEYWORD1 void KEYWORD2 NAME(Color4sv)(const GLshort * v)
{
   DISPATCH(Color4sv, (v), (F, "glColor4sv(%p);\n", (const void *) v));
}

KEYWORD1 void KEYWORD2 NAME(Color4ub)(GLubyte red, GLubyte green, GLubyte blue, GLubyte alpha)
{
   DISPATCH(Color4ub, (red, green, blue, alpha), (F, "glColor4ub(%d, %d, %d, %d);\n", red, green, blue, alpha));
}

KEYWORD1 void KEYWORD2 NAME(Color4ubv)(const GLubyte * v)
{
   DISPATCH(Color4ubv, (v), (F, "glColor4ubv(%p);\n", (const void *) v));
}

KEYWORD1 void KEYWORD2 NAME(Color4ui)(GLuint red, GLuint green, GLuint blue, GLuint alpha)
{
   DISPATCH(Color4ui, (red, green, blue, alpha), (F, "glColor4ui(%d, %d, %d, %d);\n", red, green, blue, alpha));
}

KEYWORD1 void KEYWORD2 NAME(Color4uiv)(const GLuint * v)
{
   DISPATCH(Color4uiv, (v), (F, "glColor4uiv(%p);\n", (const void *) v));
}

KEYWORD1 void KEYWORD2 NAME(Color4us)(GLushort red, GLushort green, GLushort blue, GLushort alpha)
{
   DISPATCH(Color4us, (red, green, blue, alpha), (F, "glColor4us(%d, %d, %d, %d);\n", red, green, blue, alpha));
}

KEYWORD1 void KEYWORD2 NAME(Color4usv)(const GLushort * v)
{
   DISPATCH(Color4usv, (v), (F, "glColor4usv(%p);\n", (const void *) v));
}

KEYWORD1 void KEYWORD2 NAME(EdgeFlag)(GLboolean flag)
{
   DISPATCH(EdgeFlag, (flag), (F, "glEdgeFlag(%d);\n", flag));
}

KEYWORD1 void KEYWORD2 NAME(EdgeFlagv)(const GLboolean * flag)
{
   DISPATCH(EdgeFlagv, (flag), (F, "glEdgeFlagv(%p);\n", (const void *) flag));
}

KEYWORD1 void KEYWORD2 NAME(End)(void)
{
   DISPATCH(End, (), (F, "glEnd();\n"));
}

KEYWORD1 void KEYWORD2 NAME(Indexd)(GLdouble c)
{
   DISPATCH(Indexd, (c), (F, "glIndexd(%f);\n", c));
}

KEYWORD1 void KEYWORD2 NAME(Indexdv)(const GLdouble * c)
{
   DISPATCH(Indexdv, (c), (F, "glIndexdv(%p);\n", (const void *) c));
}

KEYWORD1 void KEYWORD2 NAME(Indexf)(GLfloat c)
{
   DISPATCH(Indexf, (c), (F, "glIndexf(%f);\n", c));
}

KEYWORD1 void KEYWORD2 NAME(Indexfv)(const GLfloat * c)
{
   DISPATCH(Indexfv, (c), (F, "glIndexfv(%p);\n", (const void *) c));
}

KEYWORD1 void KEYWORD2 NAME(Indexi)(GLint c)
{
   DISPATCH(Indexi, (c), (F, "glIndexi(%d);\n", c));
}

KEYWORD1 void KEYWORD2 NAME(Indexiv)(const GLint * c)
{
   DISPATCH(Indexiv, (c), (F, "glIndexiv(%p);\n", (const void *) c));
}

KEYWORD1 void KEYWORD2 NAME(Indexs)(GLshort c)
{
   DISPATCH(Indexs, (c), (F, "glIndexs(%d);\n", c));
}

KEYWORD1 void KEYWORD2 NAME(Indexsv)(const GLshort * c)
{
   DISPATCH(Indexsv, (c), (F, "glIndexsv(%p);\n", (const void *) c));
}

KEYWORD1 void KEYWORD2 NAME(Normal3b)(GLbyte nx, GLbyte ny, GLbyte nz)
{
   DISPATCH(Normal3b, (nx, ny, nz), (F, "glNormal3b(%d, %d, %d);\n", nx, ny, nz));
}

KEYWORD1 void KEYWORD2 NAME(Normal3bv)(const GLbyte * v)
{
   DISPATCH(Normal3bv, (v), (F, "glNormal3bv(%p);\n", (const void *) v));
}

KEYWORD1 void KEYWORD2 NAME(Normal3d)(GLdouble nx, GLdouble ny, GLdouble nz)
{
   DISPATCH(Normal3d, (nx, ny, nz), (F, "glNormal3d(%f, %f, %f);\n", nx, ny, nz));
}

KEYWORD1 void KEYWORD2 NAME(Normal3dv)(const GLdouble * v)
{
   DISPATCH(Normal3dv, (v), (F, "glNormal3dv(%p);\n", (const void *) v));
}

KEYWORD1 void KEYWORD2 NAME(Normal3f)(GLfloat nx, GLfloat ny, GLfloat nz)
{
   DISPATCH(Normal3f, (nx, ny, nz), (F, "glNormal3f(%f, %f, %f);\n", nx, ny, nz));
}

KEYWORD1 void KEYWORD2 NAME(Normal3fv)(const GLfloat * v)
{
   DISPATCH(Normal3fv, (v), (F, "glNormal3fv(%p);\n", (const void *) v));
}

KEYWORD1 void KEYWORD2 NAME(Normal3i)(GLint nx, GLint ny, GLint nz)
{
   DISPATCH(Normal3i, (nx, ny, nz), (F, "glNormal3i(%d, %d, %d);\n", nx, ny, nz));
}

KEYWORD1 void KEYWORD2 NAME(Normal3iv)(const GLint * v)
{
   DISPATCH(Normal3iv, (v), (F, "glNormal3iv(%p);\n", (const void *) v));
}

KEYWORD1 void KEYWORD2 NAME(Normal3s)(GLshort nx, GLshort ny, GLshort nz)
{
   DISPATCH(Normal3s, (nx, ny, nz), (F, "glNormal3s(%d, %d, %d);\n", nx, ny, nz));
}

KEYWORD1 void KEYWORD2 NAME(Normal3sv)(const GLshort * v)
{
   DISPATCH(Normal3sv, (v), (F, "glNormal3sv(%p);\n", (const void *) v));
}

KEYWORD1 void KEYWORD2 NAME(RasterPos2d)(GLdouble x, GLdouble y)
{
   DISPATCH(RasterPos2d, (x, y), (F, "glRasterPos2d(%f, %f);\n", x, y));
}

KEYWORD1 void KEYWORD2 NAME(RasterPos2dv)(const GLdouble * v)
{
   DISPATCH(RasterPos2dv, (v), (F, "glRasterPos2dv(%p);\n", (const void *) v));
}

KEYWORD1 void KEYWORD2 NAME(RasterPos2f)(GLfloat x, GLfloat y)
{
   DISPATCH(RasterPos2f, (x, y), (F, "glRasterPos2f(%f, %f);\n", x, y));
}

KEYWORD1 void KEYWORD2 NAME(RasterPos2fv)(const GLfloat * v)
{
   DISPATCH(RasterPos2fv, (v), (F, "glRasterPos2fv(%p);\n", (const void *) v));
}

KEYWORD1 void KEYWORD2 NAME(RasterPos2i)(GLint x, GLint y)
{
   DISPATCH(RasterPos2i, (x, y), (F, "glRasterPos2i(%d, %d);\n", x, y));
}

KEYWORD1 void KEYWORD2 NAME(RasterPos2iv)(const GLint * v)
{
   DISPATCH(RasterPos2iv, (v), (F, "glRasterPos2iv(%p);\n", (const void *) v));
}

KEYWORD1 void KEYWORD2 NAME(RasterPos2s)(GLshort x, GLshort y)
{
   DISPATCH(RasterPos2s, (x, y), (F, "glRasterPos2s(%d, %d);\n", x, y));
}

KEYWORD1 void KEYWORD2 NAME(RasterPos2sv)(const GLshort * v)
{
   DISPATCH(RasterPos2sv, (v), (F, "glRasterPos2sv(%p);\n", (const void *) v));
}

KEYWORD1 void KEYWORD2 NAME(RasterPos3d)(GLdouble x, GLdouble y, GLdouble z)
{
   DISPATCH(RasterPos3d, (x, y, z), (F, "glRasterPos3d(%f, %f, %f);\n", x, y, z));
}

KEYWORD1 void KEYWORD2 NAME(RasterPos3dv)(const GLdouble * v)
{
   DISPATCH(RasterPos3dv, (v), (F, "glRasterPos3dv(%p);\n", (const void *) v));
}

KEYWORD1 void KEYWORD2 NAME(RasterPos3f)(GLfloat x, GLfloat y, GLfloat z)
{
   DISPATCH(RasterPos3f, (x, y, z), (F, "glRasterPos3f(%f, %f, %f);\n", x, y, z));
}

KEYWORD1 void KEYWORD2 NAME(RasterPos3fv)(const GLfloat * v)
{
   DISPATCH(RasterPos3fv, (v), (F, "glRasterPos3fv(%p);\n", (const void *) v));
}

KEYWORD1 void KEYWORD2 NAME(RasterPos3i)(GLint x, GLint y, GLint z)
{
   DISPATCH(RasterPos3i, (x, y, z), (F, "glRasterPos3i(%d, %d, %d);\n", x, y, z));
}

KEYWORD1 void KEYWORD2 NAME(RasterPos3iv)(const GLint * v)
{
   DISPATCH(RasterPos3iv, (v), (F, "glRasterPos3iv(%p);\n", (const void *) v));
}

KEYWORD1 void KEYWORD2 NAME(RasterPos3s)(GLshort x, GLshort y, GLshort z)
{
   DISPATCH(RasterPos3s, (x, y, z), (F, "glRasterPos3s(%d, %d, %d);\n", x, y, z));
}

KEYWORD1 void KEYWORD2 NAME(RasterPos3sv)(const GLshort * v)
{
   DISPATCH(RasterPos3sv, (v), (F, "glRasterPos3sv(%p);\n", (const void *) v));
}

KEYWORD1 void KEYWORD2 NAME(RasterPos4d)(GLdouble x, GLdouble y, GLdouble z, GLdouble w)
{
   DISPATCH(RasterPos4d, (x, y, z, w), (F, "glRasterPos4d(%f, %f, %f, %f);\n", x, y, z, w));
}

KEYWORD1 void KEYWORD2 NAME(RasterPos4dv)(const GLdouble * v)
{
   DISPATCH(RasterPos4dv, (v), (F, "glRasterPos4dv(%p);\n", (const void *) v));
}

KEYWORD1 void KEYWORD2 NAME(RasterPos4f)(GLfloat x, GLfloat y, GLfloat z, GLfloat w)
{
   DISPATCH(RasterPos4f, (x, y, z, w), (F, "glRasterPos4f(%f, %f, %f, %f);\n", x, y, z, w));
}

KEYWORD1 void KEYWORD2 NAME(RasterPos4fv)(const GLfloat * v)
{
   DISPATCH(RasterPos4fv, (v), (F, "glRasterPos4fv(%p);\n", (const void *) v));
}

KEYWORD1 void KEYWORD2 NAME(RasterPos4i)(GLint x, GLint y, GLint z, GLint w)
{
   DISPATCH(RasterPos4i, (x, y, z, w), (F, "glRasterPos4i(%d, %d, %d, %d);\n", x, y, z, w));
}

KEYWORD1 void KEYWORD2 NAME(RasterPos4iv)(const GLint * v)
{
   DISPATCH(RasterPos4iv, (v), (F, "glRasterPos4iv(%p);\n", (const void *) v));
}

KEYWORD1 void KEYWORD2 NAME(RasterPos4s)(GLshort x, GLshort y, GLshort z, GLshort w)
{
   DISPATCH(RasterPos4s, (x, y, z, w), (F, "glRasterPos4s(%d, %d, %d, %d);\n", x, y, z, w));
}

KEYWORD1 void KEYWORD2 NAME(RasterPos4sv)(const GLshort * v)
{
   DISPATCH(RasterPos4sv, (v), (F, "glRasterPos4sv(%p);\n", (const void *) v));
}

KEYWORD1 void KEYWORD2 NAME(Rectd)(GLdouble x1, GLdouble y1, GLdouble x2, GLdouble y2)
{
   DISPATCH(Rectd, (x1, y1, x2, y2), (F, "glRectd(%f, %f, %f, %f);\n", x1, y1, x2, y2));
}

KEYWORD1 void KEYWORD2 NAME(Rectdv)(const GLdouble * v1, const GLdouble * v2)
{
   DISPATCH(Rectdv, (v1, v2), (F, "glRectdv(%p, %p);\n", (const void *) v1, (const void *) v2));
}

KEYWORD1 void KEYWORD2 NAME(Rectf)(GLfloat x1, GLfloat y1, GLfloat x2, GLfloat y2)
{
   DISPATCH(Rectf, (x1, y1, x2, y2), (F, "glRectf(%f, %f, %f, %f);\n", x1, y1, x2, y2));
}

KEYWORD1 void KEYWORD2 NAME(Rectfv)(const GLfloat * v1, const GLfloat * v2)
{
   DISPATCH(Rectfv, (v1, v2), (F, "glRectfv(%p, %p);\n", (const void *) v1, (const void *) v2));
}

KEYWORD1 void KEYWORD2 NAME(Recti)(GLint x1, GLint y1, GLint x2, GLint y2)
{
   DISPATCH(Recti, (x1, y1, x2, y2), (F, "glRecti(%d, %d, %d, %d);\n", x1, y1, x2, y2));
}

KEYWORD1 void KEYWORD2 NAME(Rectiv)(const GLint * v1, const GLint * v2)
{
   DISPATCH(Rectiv, (v1, v2), (F, "glRectiv(%p, %p);\n", (const void *) v1, (const void *) v2));
}

KEYWORD1 void KEYWORD2 NAME(Rects)(GLshort x1, GLshort y1, GLshort x2, GLshort y2)
{
   DISPATCH(Rects, (x1, y1, x2, y2), (F, "glRects(%d, %d, %d, %d);\n", x1, y1, x2, y2));
}

KEYWORD1 void KEYWORD2 NAME(Rectsv)(const GLshort * v1, const GLshort * v2)
{
   DISPATCH(Rectsv, (v1, v2), (F, "glRectsv(%p, %p);\n", (const void *) v1, (const void *) v2));
}

KEYWORD1 void KEYWORD2 NAME(TexCoord1d)(GLdouble s)
{
   DISPATCH(TexCoord1d, (s), (F, "glTexCoord1d(%f);\n", s));
}

KEYWORD1 void KEYWORD2 NAME(TexCoord1dv)(const GLdouble * v)
{
   DISPATCH(TexCoord1dv, (v), (F, "glTexCoord1dv(%p);\n", (const void *) v));
}

KEYWORD1 void KEYWORD2 NAME(TexCoord1f)(GLfloat s)
{
   DISPATCH(TexCoord1f, (s), (F, "glTexCoord1f(%f);\n", s));
}

KEYWORD1 void KEYWORD2 NAME(TexCoord1fv)(const GLfloat * v)
{
   DISPATCH(TexCoord1fv, (v), (F, "glTexCoord1fv(%p);\n", (const void *) v));
}

KEYWORD1 void KEYWORD2 NAME(TexCoord1i)(GLint s)
{
   DISPATCH(TexCoord1i, (s), (F, "glTexCoord1i(%d);\n", s));
}

KEYWORD1 void KEYWORD2 NAME(TexCoord1iv)(const GLint * v)
{
   DISPATCH(TexCoord1iv, (v), (F, "glTexCoord1iv(%p);\n", (const void *) v));
}

KEYWORD1 void KEYWORD2 NAME(TexCoord1s)(GLshort s)
{
   DISPATCH(TexCoord1s, (s), (F, "glTexCoord1s(%d);\n", s));
}

KEYWORD1 void KEYWORD2 NAME(TexCoord1sv)(const GLshort * v)
{
   DISPATCH(TexCoord1sv, (v), (F, "glTexCoord1sv(%p);\n", (const void *) v));
}

KEYWORD1 void KEYWORD2 NAME(TexCoord2d)(GLdouble s, GLdouble t)
{
   DISPATCH(TexCoord2d, (s, t), (F, "glTexCoord2d(%f, %f);\n", s, t));
}

KEYWORD1 void KEYWORD2 NAME(TexCoord2dv)(const GLdouble * v)
{
   DISPATCH(TexCoord2dv, (v), (F, "glTexCoord2dv(%p);\n", (const void *) v));
}

KEYWORD1 void KEYWORD2 NAME(TexCoord2f)(GLfloat s, GLfloat t)
{
   DISPATCH(TexCoord2f, (s, t), (F, "glTexCoord2f(%f, %f);\n", s, t));
}

KEYWORD1 void KEYWORD2 NAME(TexCoord2fv)(const GLfloat * v)
{
   DISPATCH(TexCoord2fv, (v), (F, "glTexCoord2fv(%p);\n", (const void *) v));
}

KEYWORD1 void KEYWORD2 NAME(TexCoord2i)(GLint s, GLint t)
{
   DISPATCH(TexCoord2i, (s, t), (F, "glTexCoord2i(%d, %d);\n", s, t));
}

KEYWORD1 void KEYWORD2 NAME(TexCoord2iv)(const GLint * v)
{
   DISPATCH(TexCoord2iv, (v), (F, "glTexCoord2iv(%p);\n", (const void *) v));
}

KEYWORD1 void KEYWORD2 NAME(TexCoord2s)(GLshort s, GLshort t)
{
   DISPATCH(TexCoord2s, (s, t), (F, "glTexCoord2s(%d, %d);\n", s, t));
}

KEYWORD1 void KEYWORD2 NAME(TexCoord2sv)(const GLshort * v)
{
   DISPATCH(TexCoord2sv, (v), (F, "glTexCoord2sv(%p);\n", (const void *) v));
}

KEYWORD1 void KEYWORD2 NAME(TexCoord3d)(GLdouble s, GLdouble t, GLdouble r)
{
   DISPATCH(TexCoord3d, (s, t, r), (F, "glTexCoord3d(%f, %f, %f);\n", s, t, r));
}

KEYWORD1 void KEYWORD2 NAME(TexCoord3dv)(const GLdouble * v)
{
   DISPATCH(TexCoord3dv, (v), (F, "glTexCoord3dv(%p);\n", (const void *) v));
}

KEYWORD1 void KEYWORD2 NAME(TexCoord3f)(GLfloat s, GLfloat t, GLfloat r)
{
   DISPATCH(TexCoord3f, (s, t, r), (F, "glTexCoord3f(%f, %f, %f);\n", s, t, r));
}

KEYWORD1 void KEYWORD2 NAME(TexCoord3fv)(const GLfloat * v)
{
   DISPATCH(TexCoord3fv, (v), (F, "glTexCoord3fv(%p);\n", (const void *) v));
}

KEYWORD1 void KEYWORD2 NAME(TexCoord3i)(GLint s, GLint t, GLint r)
{
   DISPATCH(TexCoord3i, (s, t, r), (F, "glTexCoord3i(%d, %d, %d);\n", s, t, r));
}

KEYWORD1 void KEYWORD2 NAME(TexCoord3iv)(const GLint * v)
{
   DISPATCH(TexCoord3iv, (v), (F, "glTexCoord3iv(%p);\n", (const void *) v));
}

KEYWORD1 void KEYWORD2 NAME(TexCoord3s)(GLshort s, GLshort t, GLshort r)
{
   DISPATCH(TexCoord3s, (s, t, r), (F, "glTexCoord3s(%d, %d, %d);\n", s, t, r));
}

KEYWORD1 void KEYWORD2 NAME(TexCoord3sv)(const GLshort * v)
{
   DISPATCH(TexCoord3sv, (v), (F, "glTexCoord3sv(%p);\n", (const void *) v));
}

KEYWORD1 void KEYWORD2 NAME(TexCoord4d)(GLdouble s, GLdouble t, GLdouble r, GLdouble q)
{
   DISPATCH(TexCoord4d, (s, t, r, q), (F, "glTexCoord4d(%f, %f, %f, %f);\n", s, t, r, q));
}

KEYWORD1 void KEYWORD2 NAME(TexCoord4dv)(const GLdouble * v)
{
   DISPATCH(TexCoord4dv, (v), (F, "glTexCoord4dv(%p);\n", (const void *) v));
}

KEYWORD1 void KEYWORD2 NAME(TexCoord4f)(GLfloat s, GLfloat t, GLfloat r, GLfloat q)
{
   DISPATCH(TexCoord4f, (s, t, r, q), (F, "glTexCoord4f(%f, %f, %f, %f);\n", s, t, r, q));
}

KEYWORD1 void KEYWORD2 NAME(TexCoord4fv)(const GLfloat * v)
{
   DISPATCH(TexCoord4fv, (v), (F, "glTexCoord4fv(%p);\n", (const void *) v));
}

KEYWORD1 void KEYWORD2 NAME(TexCoord4i)(GLint s, GLint t, GLint r, GLint q)
{
   DISPATCH(TexCoord4i, (s, t, r, q), (F, "glTexCoord4i(%d, %d, %d, %d);\n", s, t, r, q));
}

KEYWORD1 void KEYWORD2 NAME(TexCoord4iv)(const GLint * v)
{
   DISPATCH(TexCoord4iv, (v), (F, "glTexCoord4iv(%p);\n", (const void *) v));
}

KEYWORD1 void KEYWORD2 NAME(TexCoord4s)(GLshort s, GLshort t, GLshort r, GLshort q)
{
   DISPATCH(TexCoord4s, (s, t, r, q), (F, "glTexCoord4s(%d, %d, %d, %d);\n", s, t, r, q));
}

KEYWORD1 void KEYWORD2 NAME(TexCoord4sv)(const GLshort * v)
{
   DISPATCH(TexCoord4sv, (v), (F, "glTexCoord4sv(%p);\n", (const void *) v));
}

KEYWORD1 void KEYWORD2 NAME(Vertex2d)(GLdouble x, GLdouble y)
{
   DISPATCH(Vertex2d, (x, y), (F, "glVertex2d(%f, %f);\n", x, y));
}

KEYWORD1 void KEYWORD2 NAME(Vertex2dv)(const GLdouble * v)
{
   DISPATCH(Vertex2dv, (v), (F, "glVertex2dv(%p);\n", (const void *) v));
}

KEYWORD1 void KEYWORD2 NAME(Vertex2f)(GLfloat x, GLfloat y)
{
   DISPATCH(Vertex2f, (x, y), (F, "glVertex2f(%f, %f);\n", x, y));
}

KEYWORD1 void KEYWORD2 NAME(Vertex2fv)(const GLfloat * v)
{
   DISPATCH(Vertex2fv, (v), (F, "glVertex2fv(%p);\n", (const void *) v));
}

KEYWORD1 void KEYWORD2 NAME(Vertex2i)(GLint x, GLint y)
{
   DISPATCH(Vertex2i, (x, y), (F, "glVertex2i(%d, %d);\n", x, y));
}

KEYWORD1 void KEYWORD2 NAME(Vertex2iv)(const GLint * v)
{
   DISPATCH(Vertex2iv, (v), (F, "glVertex2iv(%p);\n", (const void *) v));
}

KEYWORD1 void KEYWORD2 NAME(Vertex2s)(GLshort x, GLshort y)
{
   DISPATCH(Vertex2s, (x, y), (F, "glVertex2s(%d, %d);\n", x, y));
}

KEYWORD1 void KEYWORD2 NAME(Vertex2sv)(const GLshort * v)
{
   DISPATCH(Vertex2sv, (v), (F, "glVertex2sv(%p);\n", (const void *) v));
}

KEYWORD1 void KEYWORD2 NAME(Vertex3d)(GLdouble x, GLdouble y, GLdouble z)
{
   DISPATCH(Vertex3d, (x, y, z), (F, "glVertex3d(%f, %f, %f);\n", x, y, z));
}

KEYWORD1 void KEYWORD2 NAME(Vertex3dv)(const GLdouble * v)
{
   DISPATCH(Vertex3dv, (v), (F, "glVertex3dv(%p);\n", (const void *) v));
}

KEYWORD1 void KEYWORD2 NAME(Vertex3f)(GLfloat x, GLfloat y, GLfloat z)
{
   DISPATCH(Vertex3f, (x, y, z), (F, "glVertex3f(%f, %f, %f);\n", x, y, z));
}

KEYWORD1 void KEYWORD2 NAME(Vertex3fv)(const GLfloat * v)
{
   DISPATCH(Vertex3fv, (v), (F, "glVertex3fv(%p);\n", (const void *) v));
}

KEYWORD1 void KEYWORD2 NAME(Vertex3i)(GLint x, GLint y, GLint z)
{
   DISPATCH(Vertex3i, (x, y, z), (F, "glVertex3i(%d, %d, %d);\n", x, y, z));
}

KEYWORD1 void KEYWORD2 NAME(Vertex3iv)(const GLint * v)
{
   DISPATCH(Vertex3iv, (v), (F, "glVertex3iv(%p);\n", (const void *) v));
}

KEYWORD1 void KEYWORD2 NAME(Vertex3s)(GLshort x, GLshort y, GLshort z)
{
   DISPATCH(Vertex3s, (x, y, z), (F, "glVertex3s(%d, %d, %d);\n", x, y, z));
}

KEYWORD1 void KEYWORD2 NAME(Vertex3sv)(const GLshort * v)
{
   DISPATCH(Vertex3sv, (v), (F, "glVertex3sv(%p);\n", (const void *) v));
}

KEYWORD1 void KEYWORD2 NAME(Vertex4d)(GLdouble x, GLdouble y, GLdouble z, GLdouble w)
{
   DISPATCH(Vertex4d, (x, y, z, w), (F, "glVertex4d(%f, %f, %f, %f);\n", x, y, z, w));
}

KEYWORD1 void KEYWORD2 NAME(Vertex4dv)(const GLdouble * v)
{
   DISPATCH(Vertex4dv, (v), (F, "glVertex4dv(%p);\n", (const void *) v));
}

KEYWORD1 void KEYWORD2 NAME(Vertex4f)(GLfloat x, GLfloat y, GLfloat z, GLfloat w)
{
   DISPATCH(Vertex4f, (x, y, z, w), (F, "glVertex4f(%f, %f, %f, %f);\n", x, y, z, w));
}

KEYWORD1 void KEYWORD2 NAME(Vertex4fv)(const GLfloat * v)
{
   DISPATCH(Vertex4fv, (v), (F, "glVertex4fv(%p);\n", (const void *) v));
}

KEYWORD1 void KEYWORD2 NAME(Vertex4i)(GLint x, GLint y, GLint z, GLint w)
{
   DISPATCH(Vertex4i, (x, y, z, w), (F, "glVertex4i(%d, %d, %d, %d);\n", x, y, z, w));
}

KEYWORD1 void KEYWORD2 NAME(Vertex4iv)(const GLint * v)
{
   DISPATCH(Vertex4iv, (v), (F, "glVertex4iv(%p);\n", (const void *) v));
}

KEYWORD1 void KEYWORD2 NAME(Vertex4s)(GLshort x, GLshort y, GLshort z, GLshort w)
{
   DISPATCH(Vertex4s, (x, y, z, w), (F, "glVertex4s(%d, %d, %d, %d);\n", x, y, z, w));
}

KEYWORD1 void KEYWORD2 NAME(Vertex4sv)(const GLshort * v)
{
   DISPATCH(Vertex4sv, (v), (F, "glVertex4sv(%p);\n", (const void *) v));
}

KEYWORD1 void KEYWORD2 NAME(ClipPlane)(GLenum plane, const GLdouble * equation)
{
   DISPATCH(ClipPlane, (plane, equation), (F, "glClipPlane(0x%x, %p);\n", plane, (const void *) equation));
}

KEYWORD1 void KEYWORD2 NAME(ColorMaterial)(GLenum face, GLenum mode)
{
   DISPATCH(ColorMaterial, (face, mode), (F, "glColorMaterial(0x%x, 0x%x);\n", face, mode));
}

KEYWORD1 void KEYWORD2 NAME(CullFace)(GLenum mode)
{
   DISPATCH(CullFace, (mode), (F, "glCullFace(0x%x);\n", mode));
}

KEYWORD1 void KEYWORD2 NAME(Fogf)(GLenum pname, GLfloat param)
{
   DISPATCH(Fogf, (pname, param), (F, "glFogf(0x%x, %f);\n", pname, param));
}

KEYWORD1 void KEYWORD2 NAME(Fogfv)(GLenum pname, const GLfloat * params)
{
   DISPATCH(Fogfv, (pname, params), (F, "glFogfv(0x%x, %p);\n", pname, (const void *) params));
}

KEYWORD1 void KEYWORD2 NAME(Fogi)(GLenum pname, GLint param)
{
   DISPATCH(Fogi, (pname, param), (F, "glFogi(0x%x, %d);\n", pname, param));
}

KEYWORD1 void KEYWORD2 NAME(Fogiv)(GLenum pname, const GLint * params)
{
   DISPATCH(Fogiv, (pname, params), (F, "glFogiv(0x%x, %p);\n", pname, (const void *) params));
}

KEYWORD1 void KEYWORD2 NAME(FrontFace)(GLenum mode)
{
   DISPATCH(FrontFace, (mode), (F, "glFrontFace(0x%x);\n", mode));
}

KEYWORD1 void KEYWORD2 NAME(Hint)(GLenum target, GLenum mode)
{
   DISPATCH(Hint, (target, mode), (F, "glHint(0x%x, 0x%x);\n", target, mode));
}

KEYWORD1 void KEYWORD2 NAME(Lightf)(GLenum light, GLenum pname, GLfloat param)
{
   DISPATCH(Lightf, (light, pname, param), (F, "glLightf(0x%x, 0x%x, %f);\n", light, pname, param));
}

KEYWORD1 void KEYWORD2 NAME(Lightfv)(GLenum light, GLenum pname, const GLfloat * params)
{
   DISPATCH(Lightfv, (light, pname, params), (F, "glLightfv(0x%x, 0x%x, %p);\n", light, pname, (const void *) params));
}

KEYWORD1 void KEYWORD2 NAME(Lighti)(GLenum light, GLenum pname, GLint param)
{
   DISPATCH(Lighti, (light, pname, param), (F, "glLighti(0x%x, 0x%x, %d);\n", light, pname, param));
}

KEYWORD1 void KEYWORD2 NAME(Lightiv)(GLenum light, GLenum pname, const GLint * params)
{
   DISPATCH(Lightiv, (light, pname, params), (F, "glLightiv(0x%x, 0x%x, %p);\n", light, pname, (const void *) params));
}

KEYWORD1 void KEYWORD2 NAME(LightModelf)(GLenum pname, GLfloat param)
{
   DISPATCH(LightModelf, (pname, param), (F, "glLightModelf(0x%x, %f);\n", pname, param));
}

KEYWORD1 void KEYWORD2 NAME(LightModelfv)(GLenum pname, const GLfloat * params)
{
   DISPATCH(LightModelfv, (pname, params), (F, "glLightModelfv(0x%x, %p);\n", pname, (const void *) params));
}

KEYWORD1 void KEYWORD2 NAME(LightModeli)(GLenum pname, GLint param)
{
   DISPATCH(LightModeli, (pname, param), (F, "glLightModeli(0x%x, %d);\n", pname, param));
}

KEYWORD1 void KEYWORD2 NAME(LightModeliv)(GLenum pname, const GLint * params)
{
   DISPATCH(LightModeliv, (pname, params), (F, "glLightModeliv(0x%x, %p);\n", pname, (const void *) params));
}

KEYWORD1 void KEYWORD2 NAME(LineStipple)(GLint factor, GLushort pattern)
{
   DISPATCH(LineStipple, (factor, pattern), (F, "glLineStipple(%d, %d);\n", factor, pattern));
}

KEYWORD1 void KEYWORD2 NAME(LineWidth)(GLfloat width)
{
   DISPATCH(LineWidth, (width), (F, "glLineWidth(%f);\n", width));
}

KEYWORD1 void KEYWORD2 NAME(Materialf)(GLenum face, GLenum pname, GLfloat param)
{
   DISPATCH(Materialf, (face, pname, param), (F, "glMaterialf(0x%x, 0x%x, %f);\n", face, pname, param));
}

KEYWORD1 void KEYWORD2 NAME(Materialfv)(GLenum face, GLenum pname, const GLfloat * params)
{
   DISPATCH(Materialfv, (face, pname, params), (F, "glMaterialfv(0x%x, 0x%x, %p);\n", face, pname, (const void *) params));
}

KEYWORD1 void KEYWORD2 NAME(Materiali)(GLenum face, GLenum pname, GLint param)
{
   DISPATCH(Materiali, (face, pname, param), (F, "glMateriali(0x%x, 0x%x, %d);\n", face, pname, param));
}

KEYWORD1 void KEYWORD2 NAME(Materialiv)(GLenum face, GLenum pname, const GLint * params)
{
   DISPATCH(Materialiv, (face, pname, params), (F, "glMaterialiv(0x%x, 0x%x, %p);\n", face, pname, (const void *) params));
}

KEYWORD1 void KEYWORD2 NAME(PointSize)(GLfloat size)
{
   DISPATCH(PointSize, (size), (F, "glPointSize(%f);\n", size));
}

KEYWORD1 void KEYWORD2 NAME(PolygonMode)(GLenum face, GLenum mode)
{
   DISPATCH(PolygonMode, (face, mode), (F, "glPolygonMode(0x%x, 0x%x);\n", face, mode));
}

KEYWORD1 void KEYWORD2 NAME(PolygonStipple)(const GLubyte * mask)
{
   DISPATCH(PolygonStipple, (mask), (F, "glPolygonStipple(%p);\n", (const void *) mask));
}

KEYWORD1 void KEYWORD2 NAME(Scissor)(GLint x, GLint y, GLsizei width, GLsizei height)
{
   DISPATCH(Scissor, (x, y, width, height), (F, "glScissor(%d, %d, %d, %d);\n", x, y, width, height));
}

KEYWORD1 void KEYWORD2 NAME(ShadeModel)(GLenum mode)
{
   DISPATCH(ShadeModel, (mode), (F, "glShadeModel(0x%x);\n", mode));
}

KEYWORD1 void KEYWORD2 NAME(TexParameterf)(GLenum target, GLenum pname, GLfloat param)
{
   DISPATCH(TexParameterf, (target, pname, param), (F, "glTexParameterf(0x%x, 0x%x, %f);\n", target, pname, param));
}

KEYWORD1 void KEYWORD2 NAME(TexParameterfv)(GLenum target, GLenum pname, const GLfloat * params)
{
   DISPATCH(TexParameterfv, (target, pname, params), (F, "glTexParameterfv(0x%x, 0x%x, %p);\n", target, pname, (const void *) params));
}

KEYWORD1 void KEYWORD2 NAME(TexParameteri)(GLenum target, GLenum pname, GLint param)
{
   DISPATCH(TexParameteri, (target, pname, param), (F, "glTexParameteri(0x%x, 0x%x, %d);\n", target, pname, param));
}

KEYWORD1 void KEYWORD2 NAME(TexParameteriv)(GLenum target, GLenum pname, const GLint * params)
{
   DISPATCH(TexParameteriv, (target, pname, params), (F, "glTexParameteriv(0x%x, 0x%x, %p);\n", target, pname, (const void *) params));
}

KEYWORD1 void KEYWORD2 NAME(TexImage1D)(GLenum target, GLint level, GLint internalformat, GLsizei width, GLint border, GLenum format, GLenum type, const GLvoid * pixels)
{
   DISPATCH(TexImage1D, (target, level, internalformat, width, border, format, type, pixels), (F, "glTexImage1D(0x%x, %d, %d, %d, %d, 0x%x, 0x%x, %p);\n", target, level, internalformat, width, border, format, type, (const void *) pixels));
}

KEYWORD1 void KEYWORD2 NAME(TexImage2D)(GLenum target, GLint level, GLint internalformat, GLsizei width, GLsizei height, GLint border, GLenum format, GLenum type, const GLvoid * pixels)
{
   DISPATCH(TexImage2D, (target, level, internalformat, width, height, border, format, type, pixels), (F, "glTexImage2D(0x%x, %d, %d, %d, %d, %d, 0x%x, 0x%x, %p);\n", target, level, internalformat, width, height, border, format, type, (const void *) pixels));
}

KEYWORD1 void KEYWORD2 NAME(TexEnvf)(GLenum target, GLenum pname, GLfloat param)
{
   DISPATCH(TexEnvf, (target, pname, param), (F, "glTexEnvf(0x%x, 0x%x, %f);\n", target, pname, param));
}

KEYWORD1 void KEYWORD2 NAME(TexEnvfv)(GLenum target, GLenum pname, const GLfloat * params)
{
   DISPATCH(TexEnvfv, (target, pname, params), (F, "glTexEnvfv(0x%x, 0x%x, %p);\n", target, pname, (const void *) params));
}

KEYWORD1 void KEYWORD2 NAME(TexEnvi)(GLenum target, GLenum pname, GLint param)
{
   DISPATCH(TexEnvi, (target, pname, param), (F, "glTexEnvi(0x%x, 0x%x, %d);\n", target, pname, param));
}

KEYWORD1 void KEYWORD2 NAME(TexEnviv)(GLenum target, GLenum pname, const GLint * params)
{
   DISPATCH(TexEnviv, (target, pname, params), (F, "glTexEnviv(0x%x, 0x%x, %p);\n", target, pname, (const void *) params));
}

KEYWORD1 void KEYWORD2 NAME(TexGend)(GLenum coord, GLenum pname, GLdouble param)
{
   DISPATCH(TexGend, (coord, pname, param), (F, "glTexGend(0x%x, 0x%x, %f);\n", coord, pname, param));
}

KEYWORD1 void KEYWORD2 NAME(TexGendv)(GLenum coord, GLenum pname, const GLdouble * params)
{
   DISPATCH(TexGendv, (coord, pname, params), (F, "glTexGendv(0x%x, 0x%x, %p);\n", coord, pname, (const void *) params));
}

KEYWORD1 void KEYWORD2 NAME(TexGenf)(GLenum coord, GLenum pname, GLfloat param)
{
   DISPATCH(TexGenf, (coord, pname, param), (F, "glTexGenf(0x%x, 0x%x, %f);\n", coord, pname, param));
}

KEYWORD1 void KEYWORD2 NAME(TexGenfv)(GLenum coord, GLenum pname, const GLfloat * params)
{
   DISPATCH(TexGenfv, (coord, pname, params), (F, "glTexGenfv(0x%x, 0x%x, %p);\n", coord, pname, (const void *) params));
}

KEYWORD1 void KEYWORD2 NAME(TexGeni)(GLenum coord, GLenum pname, GLint param)
{
   DISPATCH(TexGeni, (coord, pname, param), (F, "glTexGeni(0x%x, 0x%x, %d);\n", coord, pname, param));
}

KEYWORD1 void KEYWORD2 NAME(TexGeniv)(GLenum coord, GLenum pname, const GLint * params)
{
   DISPATCH(TexGeniv, (coord, pname, params), (F, "glTexGeniv(0x%x, 0x%x, %p);\n", coord, pname, (const void *) params));
}

KEYWORD1 void KEYWORD2 NAME(FeedbackBuffer)(GLsizei size, GLenum type, GLfloat * buffer)
{
   DISPATCH(FeedbackBuffer, (size, type, buffer), (F, "glFeedbackBuffer(%d, 0x%x, %p);\n", size, type, (const void *) buffer));
}

KEYWORD1 void KEYWORD2 NAME(SelectBuffer)(GLsizei size, GLuint * buffer)
{
   DISPATCH(SelectBuffer, (size, buffer), (F, "glSelectBuffer(%d, %p);\n", size, (const void *) buffer));
}

KEYWORD1 GLint KEYWORD2 NAME(RenderMode)(GLenum mode)
{
   RETURN_DISPATCH(RenderMode, (mode), (F, "glRenderMode(0x%x);\n", mode));
}

KEYWORD1 void KEYWORD2 NAME(InitNames)(void)
{
   DISPATCH(InitNames, (), (F, "glInitNames();\n"));
}

KEYWORD1 void KEYWORD2 NAME(LoadName)(GLuint name)
{
   DISPATCH(LoadName, (name), (F, "glLoadName(%d);\n", name));
}

KEYWORD1 void KEYWORD2 NAME(PassThrough)(GLfloat token)
{
   DISPATCH(PassThrough, (token), (F, "glPassThrough(%f);\n", token));
}

KEYWORD1 void KEYWORD2 NAME(PopName)(void)
{
   DISPATCH(PopName, (), (F, "glPopName();\n"));
}

KEYWORD1 void KEYWORD2 NAME(PushName)(GLuint name)
{
   DISPATCH(PushName, (name), (F, "glPushName(%d);\n", name));
}

KEYWORD1 void KEYWORD2 NAME(DrawBuffer)(GLenum mode)
{
   DISPATCH(DrawBuffer, (mode), (F, "glDrawBuffer(0x%x);\n", mode));
}

KEYWORD1 void KEYWORD2 NAME(Clear)(GLbitfield mask)
{
   DISPATCH(Clear, (mask), (F, "glClear(%d);\n", mask));
}

KEYWORD1 void KEYWORD2 NAME(ClearAccum)(GLfloat red, GLfloat green, GLfloat blue, GLfloat alpha)
{
   DISPATCH(ClearAccum, (red, green, blue, alpha), (F, "glClearAccum(%f, %f, %f, %f);\n", red, green, blue, alpha));
}

KEYWORD1 void KEYWORD2 NAME(ClearIndex)(GLfloat c)
{
   DISPATCH(ClearIndex, (c), (F, "glClearIndex(%f);\n", c));
}

KEYWORD1 void KEYWORD2 NAME(ClearColor)(GLclampf red, GLclampf green, GLclampf blue, GLclampf alpha)
{
   DISPATCH(ClearColor, (red, green, blue, alpha), (F, "glClearColor(%f, %f, %f, %f);\n", red, green, blue, alpha));
}

KEYWORD1 void KEYWORD2 NAME(ClearStencil)(GLint s)
{
   DISPATCH(ClearStencil, (s), (F, "glClearStencil(%d);\n", s));
}

KEYWORD1 void KEYWORD2 NAME(ClearDepth)(GLclampd depth)
{
   DISPATCH(ClearDepth, (depth), (F, "glClearDepth(%f);\n", depth));
}

KEYWORD1 void KEYWORD2 NAME(StencilMask)(GLuint mask)
{
   DISPATCH(StencilMask, (mask), (F, "glStencilMask(%d);\n", mask));
}

KEYWORD1 void KEYWORD2 NAME(ColorMask)(GLboolean red, GLboolean green, GLboolean blue, GLboolean alpha)
{
   DISPATCH(ColorMask, (red, green, blue, alpha), (F, "glColorMask(%d, %d, %d, %d);\n", red, green, blue, alpha));
}

KEYWORD1 void KEYWORD2 NAME(DepthMask)(GLboolean flag)
{
   DISPATCH(DepthMask, (flag), (F, "glDepthMask(%d);\n", flag));
}

KEYWORD1 void KEYWORD2 NAME(IndexMask)(GLuint mask)
{
   DISPATCH(IndexMask, (mask), (F, "glIndexMask(%d);\n", mask));
}

KEYWORD1 void KEYWORD2 NAME(Accum)(GLenum op, GLfloat value)
{
   DISPATCH(Accum, (op, value), (F, "glAccum(0x%x, %f);\n", op, value));
}

KEYWORD1 void KEYWORD2 NAME(Disable)(GLenum cap)
{
   DISPATCH(Disable, (cap), (F, "glDisable(0x%x);\n", cap));
}

KEYWORD1 void KEYWORD2 NAME(Enable)(GLenum cap)
{
   DISPATCH(Enable, (cap), (F, "glEnable(0x%x);\n", cap));
}

KEYWORD1 void KEYWORD2 NAME(Finish)(void)
{
   DISPATCH(Finish, (), (F, "glFinish();\n"));
}

KEYWORD1 void KEYWORD2 NAME(Flush)(void)
{
   DISPATCH(Flush, (), (F, "glFlush();\n"));
}

KEYWORD1 void KEYWORD2 NAME(PopAttrib)(void)
{
   DISPATCH(PopAttrib, (), (F, "glPopAttrib();\n"));
}

KEYWORD1 void KEYWORD2 NAME(PushAttrib)(GLbitfield mask)
{
   DISPATCH(PushAttrib, (mask), (F, "glPushAttrib(%d);\n", mask));
}

KEYWORD1 void KEYWORD2 NAME(Map1d)(GLenum target, GLdouble u1, GLdouble u2, GLint stride, GLint order, const GLdouble * points)
{
   DISPATCH(Map1d, (target, u1, u2, stride, order, points), (F, "glMap1d(0x%x, %f, %f, %d, %d, %p);\n", target, u1, u2, stride, order, (const void *) points));
}

KEYWORD1 void KEYWORD2 NAME(Map1f)(GLenum target, GLfloat u1, GLfloat u2, GLint stride, GLint order, const GLfloat * points)
{
   DISPATCH(Map1f, (target, u1, u2, stride, order, points), (F, "glMap1f(0x%x, %f, %f, %d, %d, %p);\n", target, u1, u2, stride, order, (const void *) points));
}

KEYWORD1 void KEYWORD2 NAME(Map2d)(GLenum target, GLdouble u1, GLdouble u2, GLint ustride, GLint uorder, GLdouble v1, GLdouble v2, GLint vstride, GLint vorder, const GLdouble * points)
{
   DISPATCH(Map2d, (target, u1, u2, ustride, uorder, v1, v2, vstride, vorder, points), (F, "glMap2d(0x%x, %f, %f, %d, %d, %f, %f, %d, %d, %p);\n", target, u1, u2, ustride, uorder, v1, v2, vstride, vorder, (const void *) points));
}

KEYWORD1 void KEYWORD2 NAME(Map2f)(GLenum target, GLfloat u1, GLfloat u2, GLint ustride, GLint uorder, GLfloat v1, GLfloat v2, GLint vstride, GLint vorder, const GLfloat * points)
{
   DISPATCH(Map2f, (target, u1, u2, ustride, uorder, v1, v2, vstride, vorder, points), (F, "glMap2f(0x%x, %f, %f, %d, %d, %f, %f, %d, %d, %p);\n", target, u1, u2, ustride, uorder, v1, v2, vstride, vorder, (const void *) points));
}

KEYWORD1 void KEYWORD2 NAME(MapGrid1d)(GLint un, GLdouble u1, GLdouble u2)
{
   DISPATCH(MapGrid1d, (un, u1, u2), (F, "glMapGrid1d(%d, %f, %f);\n", un, u1, u2));
}

KEYWORD1 void KEYWORD2 NAME(MapGrid1f)(GLint un, GLfloat u1, GLfloat u2)
{
   DISPATCH(MapGrid1f, (un, u1, u2), (F, "glMapGrid1f(%d, %f, %f);\n", un, u1, u2));
}

KEYWORD1 void KEYWORD2 NAME(MapGrid2d)(GLint un, GLdouble u1, GLdouble u2, GLint vn, GLdouble v1, GLdouble v2)
{
   DISPATCH(MapGrid2d, (un, u1, u2, vn, v1, v2), (F, "glMapGrid2d(%d, %f, %f, %d, %f, %f);\n", un, u1, u2, vn, v1, v2));
}

KEYWORD1 void KEYWORD2 NAME(MapGrid2f)(GLint un, GLfloat u1, GLfloat u2, GLint vn, GLfloat v1, GLfloat v2)
{
   DISPATCH(MapGrid2f, (un, u1, u2, vn, v1, v2), (F, "glMapGrid2f(%d, %f, %f, %d, %f, %f);\n", un, u1, u2, vn, v1, v2));
}

KEYWORD1 void KEYWORD2 NAME(EvalCoord1d)(GLdouble u)
{
   DISPATCH(EvalCoord1d, (u), (F, "glEvalCoord1d(%f);\n", u));
}

KEYWORD1 void KEYWORD2 NAME(EvalCoord1dv)(const GLdouble * u)
{
   DISPATCH(EvalCoord1dv, (u), (F, "glEvalCoord1dv(%p);\n", (const void *) u));
}

KEYWORD1 void KEYWORD2 NAME(EvalCoord1f)(GLfloat u)
{
   DISPATCH(EvalCoord1f, (u), (F, "glEvalCoord1f(%f);\n", u));
}

KEYWORD1 void KEYWORD2 NAME(EvalCoord1fv)(const GLfloat * u)
{
   DISPATCH(EvalCoord1fv, (u), (F, "glEvalCoord1fv(%p);\n", (const void *) u));
}

KEYWORD1 void KEYWORD2 NAME(EvalCoord2d)(GLdouble u, GLdouble v)
{
   DISPATCH(EvalCoord2d, (u, v), (F, "glEvalCoord2d(%f, %f);\n", u, v));
}

KEYWORD1 void KEYWORD2 NAME(EvalCoord2dv)(const GLdouble * u)
{
   DISPATCH(EvalCoord2dv, (u), (F, "glEvalCoord2dv(%p);\n", (const void *) u));
}

KEYWORD1 void KEYWORD2 NAME(EvalCoord2f)(GLfloat u, GLfloat v)
{
   DISPATCH(EvalCoord2f, (u, v), (F, "glEvalCoord2f(%f, %f);\n", u, v));
}

KEYWORD1 void KEYWORD2 NAME(EvalCoord2fv)(const GLfloat * u)
{
   DISPATCH(EvalCoord2fv, (u), (F, "glEvalCoord2fv(%p);\n", (const void *) u));
}

KEYWORD1 void KEYWORD2 NAME(EvalMesh1)(GLenum mode, GLint i1, GLint i2)
{
   DISPATCH(EvalMesh1, (mode, i1, i2), (F, "glEvalMesh1(0x%x, %d, %d);\n", mode, i1, i2));
}

KEYWORD1 void KEYWORD2 NAME(EvalPoint1)(GLint i)
{
   DISPATCH(EvalPoint1, (i), (F, "glEvalPoint1(%d);\n", i));
}

KEYWORD1 void KEYWORD2 NAME(EvalMesh2)(GLenum mode, GLint i1, GLint i2, GLint j1, GLint j2)
{
   DISPATCH(EvalMesh2, (mode, i1, i2, j1, j2), (F, "glEvalMesh2(0x%x, %d, %d, %d, %d);\n", mode, i1, i2, j1, j2));
}

KEYWORD1 void KEYWORD2 NAME(EvalPoint2)(GLint i, GLint j)
{
   DISPATCH(EvalPoint2, (i, j), (F, "glEvalPoint2(%d, %d);\n", i, j));
}

KEYWORD1 void KEYWORD2 NAME(AlphaFunc)(GLenum func, GLclampf ref)
{
   DISPATCH(AlphaFunc, (func, ref), (F, "glAlphaFunc(0x%x, %f);\n", func, ref));
}

KEYWORD1 void KEYWORD2 NAME(BlendFunc)(GLenum sfactor, GLenum dfactor)
{
   DISPATCH(BlendFunc, (sfactor, dfactor), (F, "glBlendFunc(0x%x, 0x%x);\n", sfactor, dfactor));
}

KEYWORD1 void KEYWORD2 NAME(LogicOp)(GLenum opcode)
{
   DISPATCH(LogicOp, (opcode), (F, "glLogicOp(0x%x);\n", opcode));
}

KEYWORD1 void KEYWORD2 NAME(StencilFunc)(GLenum func, GLint ref, GLuint mask)
{
   DISPATCH(StencilFunc, (func, ref, mask), (F, "glStencilFunc(0x%x, %d, %d);\n", func, ref, mask));
}

KEYWORD1 void KEYWORD2 NAME(StencilOp)(GLenum fail, GLenum zfail, GLenum zpass)
{
   DISPATCH(StencilOp, (fail, zfail, zpass), (F, "glStencilOp(0x%x, 0x%x, 0x%x);\n", fail, zfail, zpass));
}

KEYWORD1 void KEYWORD2 NAME(DepthFunc)(GLenum func)
{
   DISPATCH(DepthFunc, (func), (F, "glDepthFunc(0x%x);\n", func));
}

KEYWORD1 void KEYWORD2 NAME(PixelZoom)(GLfloat xfactor, GLfloat yfactor)
{
   DISPATCH(PixelZoom, (xfactor, yfactor), (F, "glPixelZoom(%f, %f);\n", xfactor, yfactor));
}

KEYWORD1 void KEYWORD2 NAME(PixelTransferf)(GLenum pname, GLfloat param)
{
   DISPATCH(PixelTransferf, (pname, param), (F, "glPixelTransferf(0x%x, %f);\n", pname, param));
}

KEYWORD1 void KEYWORD2 NAME(PixelTransferi)(GLenum pname, GLint param)
{
   DISPATCH(PixelTransferi, (pname, param), (F, "glPixelTransferi(0x%x, %d);\n", pname, param));
}

KEYWORD1 void KEYWORD2 NAME(PixelStoref)(GLenum pname, GLfloat param)
{
   DISPATCH(PixelStoref, (pname, param), (F, "glPixelStoref(0x%x, %f);\n", pname, param));
}

KEYWORD1 void KEYWORD2 NAME(PixelStorei)(GLenum pname, GLint param)
{
   DISPATCH(PixelStorei, (pname, param), (F, "glPixelStorei(0x%x, %d);\n", pname, param));
}

KEYWORD1 void KEYWORD2 NAME(PixelMapfv)(GLenum map, GLsizei mapsize, const GLfloat * values)
{
   DISPATCH(PixelMapfv, (map, mapsize, values), (F, "glPixelMapfv(0x%x, %d, %p);\n", map, mapsize, (const void *) values));
}

KEYWORD1 void KEYWORD2 NAME(PixelMapuiv)(GLenum map, GLsizei mapsize, const GLuint * values)
{
   DISPATCH(PixelMapuiv, (map, mapsize, values), (F, "glPixelMapuiv(0x%x, %d, %p);\n", map, mapsize, (const void *) values));
}

KEYWORD1 void KEYWORD2 NAME(PixelMapusv)(GLenum map, GLsizei mapsize, const GLushort * values)
{
   DISPATCH(PixelMapusv, (map, mapsize, values), (F, "glPixelMapusv(0x%x, %d, %p);\n", map, mapsize, (const void *) values));
}

KEYWORD1 void KEYWORD2 NAME(ReadBuffer)(GLenum mode)
{
   DISPATCH(ReadBuffer, (mode), (F, "glReadBuffer(0x%x);\n", mode));
}

KEYWORD1 void KEYWORD2 NAME(CopyPixels)(GLint x, GLint y, GLsizei width, GLsizei height, GLenum type)
{
   DISPATCH(CopyPixels, (x, y, width, height, type), (F, "glCopyPixels(%d, %d, %d, %d, 0x%x);\n", x, y, width, height, type));
}

KEYWORD1 void KEYWORD2 NAME(ReadPixels)(GLint x, GLint y, GLsizei width, GLsizei height, GLenum format, GLenum type, GLvoid * pixels)
{
   DISPATCH(ReadPixels, (x, y, width, height, format, type, pixels), (F, "glReadPixels(%d, %d, %d, %d, 0x%x, 0x%x, %p);\n", x, y, width, height, format, type, (const void *) pixels));
}

KEYWORD1 void KEYWORD2 NAME(DrawPixels)(GLsizei width, GLsizei height, GLenum format, GLenum type, const GLvoid * pixels)
{
   DISPATCH(DrawPixels, (width, height, format, type, pixels), (F, "glDrawPixels(%d, %d, 0x%x, 0x%x, %p);\n", width, height, format, type, (const void *) pixels));
}

KEYWORD1 void KEYWORD2 NAME(GetBooleanv)(GLenum pname, GLboolean * params)
{
   DISPATCH(GetBooleanv, (pname, params), (F, "glGetBooleanv(0x%x, %p);\n", pname, (const void *) params));
}

KEYWORD1 void KEYWORD2 NAME(GetClipPlane)(GLenum plane, GLdouble * equation)
{
   DISPATCH(GetClipPlane, (plane, equation), (F, "glGetClipPlane(0x%x, %p);\n", plane, (const void *) equation));
}

KEYWORD1 void KEYWORD2 NAME(GetDoublev)(GLenum pname, GLdouble * params)
{
   DISPATCH(GetDoublev, (pname, params), (F, "glGetDoublev(0x%x, %p);\n", pname, (const void *) params));
}

KEYWORD1 GLenum KEYWORD2 NAME(GetError)(void)
{
   RETURN_DISPATCH(GetError, (), (F, "glGetError();\n"));
}

KEYWORD1 void KEYWORD2 NAME(GetFloatv)(GLenum pname, GLfloat * params)
{
   DISPATCH(GetFloatv, (pname, params), (F, "glGetFloatv(0x%x, %p);\n", pname, (const void *) params));
}

KEYWORD1 void KEYWORD2 NAME(GetIntegerv)(GLenum pname, GLint * params)
{
   DISPATCH(GetIntegerv, (pname, params), (F, "glGetIntegerv(0x%x, %p);\n", pname, (const void *) params));
}

KEYWORD1 void KEYWORD2 NAME(GetLightfv)(GLenum light, GLenum pname, GLfloat * params)
{
   DISPATCH(GetLightfv, (light, pname, params), (F, "glGetLightfv(0x%x, 0x%x, %p);\n", light, pname, (const void *) params));
}

KEYWORD1 void KEYWORD2 NAME(GetLightiv)(GLenum light, GLenum pname, GLint * params)
{
   DISPATCH(GetLightiv, (light, pname, params), (F, "glGetLightiv(0x%x, 0x%x, %p);\n", light, pname, (const void *) params));
}

KEYWORD1 void KEYWORD2 NAME(GetMapdv)(GLenum target, GLenum query, GLdouble * v)
{
   DISPATCH(GetMapdv, (target, query, v), (F, "glGetMapdv(0x%x, 0x%x, %p);\n", target, query, (const void *) v));
}

KEYWORD1 void KEYWORD2 NAME(GetMapfv)(GLenum target, GLenum query, GLfloat * v)
{
   DISPATCH(GetMapfv, (target, query, v), (F, "glGetMapfv(0x%x, 0x%x, %p);\n", target, query, (const void *) v));
}

KEYWORD1 void KEYWORD2 NAME(GetMapiv)(GLenum target, GLenum query, GLint * v)
{
   DISPATCH(GetMapiv, (target, query, v), (F, "glGetMapiv(0x%x, 0x%x, %p);\n", target, query, (const void *) v));
}

KEYWORD1 void KEYWORD2 NAME(GetMaterialfv)(GLenum face, GLenum pname, GLfloat * params)
{
   DISPATCH(GetMaterialfv, (face, pname, params), (F, "glGetMaterialfv(0x%x, 0x%x, %p);\n", face, pname, (const void *) params));
}

KEYWORD1 void KEYWORD2 NAME(GetMaterialiv)(GLenum face, GLenum pname, GLint * params)
{
   DISPATCH(GetMaterialiv, (face, pname, params), (F, "glGetMaterialiv(0x%x, 0x%x, %p);\n", face, pname, (const void *) params));
}

KEYWORD1 void KEYWORD2 NAME(GetPixelMapfv)(GLenum map, GLfloat * values)
{
   DISPATCH(GetPixelMapfv, (map, values), (F, "glGetPixelMapfv(0x%x, %p);\n", map, (const void *) values));
}

KEYWORD1 void KEYWORD2 NAME(GetPixelMapuiv)(GLenum map, GLuint * values)
{
   DISPATCH(GetPixelMapuiv, (map, values), (F, "glGetPixelMapuiv(0x%x, %p);\n", map, (const void *) values));
}

KEYWORD1 void KEYWORD2 NAME(GetPixelMapusv)(GLenum map, GLushort * values)
{
   DISPATCH(GetPixelMapusv, (map, values), (F, "glGetPixelMapusv(0x%x, %p);\n", map, (const void *) values));
}

KEYWORD1 void KEYWORD2 NAME(GetPolygonStipple)(GLubyte * mask)
{
   DISPATCH(GetPolygonStipple, (mask), (F, "glGetPolygonStipple(%p);\n", (const void *) mask));
}

KEYWORD1 const GLubyte * KEYWORD2 NAME(GetString)(GLenum name)
{
   RETURN_DISPATCH(GetString, (name), (F, "glGetString(0x%x);\n", name));
}

KEYWORD1 void KEYWORD2 NAME(GetTexEnvfv)(GLenum target, GLenum pname, GLfloat * params)
{
   DISPATCH(GetTexEnvfv, (target, pname, params), (F, "glGetTexEnvfv(0x%x, 0x%x, %p);\n", target, pname, (const void *) params));
}

KEYWORD1 void KEYWORD2 NAME(GetTexEnviv)(GLenum target, GLenum pname, GLint * params)
{
   DISPATCH(GetTexEnviv, (target, pname, params), (F, "glGetTexEnviv(0x%x, 0x%x, %p);\n", target, pname, (const void *) params));
}

KEYWORD1 void KEYWORD2 NAME(GetTexGendv)(GLenum coord, GLenum pname, GLdouble * params)
{
   DISPATCH(GetTexGendv, (coord, pname, params), (F, "glGetTexGendv(0x%x, 0x%x, %p);\n", coord, pname, (const void *) params));
}

KEYWORD1 void KEYWORD2 NAME(GetTexGenfv)(GLenum coord, GLenum pname, GLfloat * params)
{
   DISPATCH(GetTexGenfv, (coord, pname, params), (F, "glGetTexGenfv(0x%x, 0x%x, %p);\n", coord, pname, (const void *) params));
}

KEYWORD1 void KEYWORD2 NAME(GetTexGeniv)(GLenum coord, GLenum pname, GLint * params)
{
   DISPATCH(GetTexGeniv, (coord, pname, params), (F, "glGetTexGeniv(0x%x, 0x%x, %p);\n", coord, pname, (const void *) params));
}

KEYWORD1 void KEYWORD2 NAME(GetTexImage)(GLenum target, GLint level, GLenum format, GLenum type, GLvoid * pixels)
{
   DISPATCH(GetTexImage, (target, level, format, type, pixels), (F, "glGetTexImage(0x%x, %d, 0x%x, 0x%x, %p);\n", target, level, format, type, (const void *) pixels));
}

KEYWORD1 void KEYWORD2 NAME(GetTexParameterfv)(GLenum target, GLenum pname, GLfloat * params)
{
   DISPATCH(GetTexParameterfv, (target, pname, params), (F, "glGetTexParameterfv(0x%x, 0x%x, %p);\n", target, pname, (const void *) params));
}

KEYWORD1 void KEYWORD2 NAME(GetTexParameteriv)(GLenum target, GLenum pname, GLint * params)
{
   DISPATCH(GetTexParameteriv, (target, pname, params), (F, "glGetTexParameteriv(0x%x, 0x%x, %p);\n", target, pname, (const void *) params));
}

KEYWORD1 void KEYWORD2 NAME(GetTexLevelParameterfv)(GLenum target, GLint level, GLenum pname, GLfloat * params)
{
   DISPATCH(GetTexLevelParameterfv, (target, level, pname, params), (F, "glGetTexLevelParameterfv(0x%x, %d, 0x%x, %p);\n", target, level, pname, (const void *) params));
}

KEYWORD1 void KEYWORD2 NAME(GetTexLevelParameteriv)(GLenum target, GLint level, GLenum pname, GLint * params)
{
   DISPATCH(GetTexLevelParameteriv, (target, level, pname, params), (F, "glGetTexLevelParameteriv(0x%x, %d, 0x%x, %p);\n", target, level, pname, (const void *) params));
}

KEYWORD1 GLboolean KEYWORD2 NAME(IsEnabled)(GLenum cap)
{
   RETURN_DISPATCH(IsEnabled, (cap), (F, "glIsEnabled(0x%x);\n", cap));
}

KEYWORD1 GLboolean KEYWORD2 NAME(IsList)(GLuint list)
{
   RETURN_DISPATCH(IsList, (list), (F, "glIsList(%d);\n", list));
}

KEYWORD1 void KEYWORD2 NAME(DepthRange)(GLclampd zNear, GLclampd zFar)
{
   DISPATCH(DepthRange, (zNear, zFar), (F, "glDepthRange(%f, %f);\n", zNear, zFar));
}

KEYWORD1 void KEYWORD2 NAME(Frustum)(GLdouble left, GLdouble right, GLdouble bottom, GLdouble top, GLdouble zNear, GLdouble zFar)
{
   DISPATCH(Frustum, (left, right, bottom, top, zNear, zFar), (F, "glFrustum(%f, %f, %f, %f, %f, %f);\n", left, right, bottom, top, zNear, zFar));
}

KEYWORD1 void KEYWORD2 NAME(LoadIdentity)(void)
{
   DISPATCH(LoadIdentity, (), (F, "glLoadIdentity();\n"));
}

KEYWORD1 void KEYWORD2 NAME(LoadMatrixf)(const GLfloat * m)
{
   DISPATCH(LoadMatrixf, (m), (F, "glLoadMatrixf(%p);\n", (const void *) m));
}

KEYWORD1 void KEYWORD2 NAME(LoadMatrixd)(const GLdouble * m)
{
   DISPATCH(LoadMatrixd, (m), (F, "glLoadMatrixd(%p);\n", (const void *) m));
}

KEYWORD1 void KEYWORD2 NAME(MatrixMode)(GLenum mode)
{
   DISPATCH(MatrixMode, (mode), (F, "glMatrixMode(0x%x);\n", mode));
}

KEYWORD1 void KEYWORD2 NAME(MultMatrixf)(const GLfloat * m)
{
   DISPATCH(MultMatrixf, (m), (F, "glMultMatrixf(%p);\n", (const void *) m));
}

KEYWORD1 void KEYWORD2 NAME(MultMatrixd)(const GLdouble * m)
{
   DISPATCH(MultMatrixd, (m), (F, "glMultMatrixd(%p);\n", (const void *) m));
}

KEYWORD1 void KEYWORD2 NAME(Ortho)(GLdouble left, GLdouble right, GLdouble bottom, GLdouble top, GLdouble zNear, GLdouble zFar)
{
   DISPATCH(Ortho, (left, right, bottom, top, zNear, zFar), (F, "glOrtho(%f, %f, %f, %f, %f, %f);\n", left, right, bottom, top, zNear, zFar));
}

KEYWORD1 void KEYWORD2 NAME(PopMatrix)(void)
{
   DISPATCH(PopMatrix, (), (F, "glPopMatrix();\n"));
}

KEYWORD1 void KEYWORD2 NAME(PushMatrix)(void)
{
   DISPATCH(PushMatrix, (), (F, "glPushMatrix();\n"));
}

KEYWORD1 void KEYWORD2 NAME(Rotated)(GLdouble angle, GLdouble x, GLdouble y, GLdouble z)
{
   DISPATCH(Rotated, (angle, x, y, z), (F, "glRotated(%f, %f, %f, %f);\n", angle, x, y, z));
}

KEYWORD1 void KEYWORD2 NAME(Rotatef)(GLfloat angle, GLfloat x, GLfloat y, GLfloat z)
{
   DISPATCH(Rotatef, (angle, x, y, z), (F, "glRotatef(%f, %f, %f, %f);\n", angle, x, y, z));
}

KEYWORD1 void KEYWORD2 NAME(Scaled)(GLdouble x, GLdouble y, GLdouble z)
{
   DISPATCH(Scaled, (x, y, z), (F, "glScaled(%f, %f, %f);\n", x, y, z));
}

KEYWORD1 void KEYWORD2 NAME(Scalef)(GLfloat x, GLfloat y, GLfloat z)
{
   DISPATCH(Scalef, (x, y, z), (F, "glScalef(%f, %f, %f);\n", x, y, z));
}

KEYWORD1 void KEYWORD2 NAME(Translated)(GLdouble x, GLdouble y, GLdouble z)
{
   DISPATCH(Translated, (x, y, z), (F, "glTranslated(%f, %f, %f);\n", x, y, z));
}

KEYWORD1 void KEYWORD2 NAME(Translatef)(GLfloat x, GLfloat y, GLfloat z)
{
   DISPATCH(Translatef, (x, y, z), (F, "glTranslatef(%f, %f, %f);\n", x, y, z));
}

KEYWORD1 void KEYWORD2 NAME(Viewport)(GLint x, GLint y, GLsizei width, GLsizei height)
{
   DISPATCH(Viewport, (x, y, width, height), (F, "glViewport(%d, %d, %d, %d);\n", x, y, width, height));
}

KEYWORD1 void KEYWORD2 NAME(ArrayElement)(GLint i)
{
   DISPATCH(ArrayElement, (i), (F, "glArrayElement(%d);\n", i));
}

KEYWORD1 void KEYWORD2 NAME(ArrayElementEXT)(GLint i)
{
   DISPATCH(ArrayElement, (i), (F, "glArrayElementEXT(%d);\n", i));
}

KEYWORD1 void KEYWORD2 NAME(BindTexture)(GLenum target, GLuint texture)
{
   DISPATCH(BindTexture, (target, texture), (F, "glBindTexture(0x%x, %d);\n", target, texture));
}

KEYWORD1 void KEYWORD2 NAME(BindTextureEXT)(GLenum target, GLuint texture)
{
   DISPATCH(BindTexture, (target, texture), (F, "glBindTextureEXT(0x%x, %d);\n", target, texture));
}

KEYWORD1 void KEYWORD2 NAME(ColorPointer)(GLint size, GLenum type, GLsizei stride, const GLvoid * pointer)
{
   DISPATCH(ColorPointer, (size, type, stride, pointer), (F, "glColorPointer(%d, 0x%x, %d, %p);\n", size, type, stride, (const void *) pointer));
}

KEYWORD1 void KEYWORD2 NAME(DisableClientState)(GLenum array)
{
   DISPATCH(DisableClientState, (array), (F, "glDisableClientState(0x%x);\n", array));
}

KEYWORD1 void KEYWORD2 NAME(DrawArrays)(GLenum mode, GLint first, GLsizei count)
{
   DISPATCH(DrawArrays, (mode, first, count), (F, "glDrawArrays(0x%x, %d, %d);\n", mode, first, count));
}

KEYWORD1 void KEYWORD2 NAME(DrawArraysEXT)(GLenum mode, GLint first, GLsizei count)
{
   DISPATCH(DrawArrays, (mode, first, count), (F, "glDrawArraysEXT(0x%x, %d, %d);\n", mode, first, count));
}

KEYWORD1 void KEYWORD2 NAME(DrawElements)(GLenum mode, GLsizei count, GLenum type, const GLvoid * indices)
{
   DISPATCH(DrawElements, (mode, count, type, indices), (F, "glDrawElements(0x%x, %d, 0x%x, %p);\n", mode, count, type, (const void *) indices));
}

KEYWORD1 void KEYWORD2 NAME(EdgeFlagPointer)(GLsizei stride, const GLvoid * pointer)
{
   DISPATCH(EdgeFlagPointer, (stride, pointer), (F, "glEdgeFlagPointer(%d, %p);\n", stride, (const void *) pointer));
}

KEYWORD1 void KEYWORD2 NAME(EnableClientState)(GLenum array)
{
   DISPATCH(EnableClientState, (array), (F, "glEnableClientState(0x%x);\n", array));
}

KEYWORD1 void KEYWORD2 NAME(IndexPointer)(GLenum type, GLsizei stride, const GLvoid * pointer)
{
   DISPATCH(IndexPointer, (type, stride, pointer), (F, "glIndexPointer(0x%x, %d, %p);\n", type, stride, (const void *) pointer));
}

KEYWORD1 void KEYWORD2 NAME(Indexub)(GLubyte c)
{
   DISPATCH(Indexub, (c), (F, "glIndexub(%d);\n", c));
}

KEYWORD1 void KEYWORD2 NAME(Indexubv)(const GLubyte * c)
{
   DISPATCH(Indexubv, (c), (F, "glIndexubv(%p);\n", (const void *) c));
}

KEYWORD1 void KEYWORD2 NAME(InterleavedArrays)(GLenum format, GLsizei stride, const GLvoid * pointer)
{
   DISPATCH(InterleavedArrays, (format, stride, pointer), (F, "glInterleavedArrays(0x%x, %d, %p);\n", format, stride, (const void *) pointer));
}

KEYWORD1 void KEYWORD2 NAME(NormalPointer)(GLenum type, GLsizei stride, const GLvoid * pointer)
{
   DISPATCH(NormalPointer, (type, stride, pointer), (F, "glNormalPointer(0x%x, %d, %p);\n", type, stride, (const void *) pointer));
}

KEYWORD1 void KEYWORD2 NAME(PolygonOffset)(GLfloat factor, GLfloat units)
{
   DISPATCH(PolygonOffset, (factor, units), (F, "glPolygonOffset(%f, %f);\n", factor, units));
}

KEYWORD1 void KEYWORD2 NAME(TexCoordPointer)(GLint size, GLenum type, GLsizei stride, const GLvoid * pointer)
{
   DISPATCH(TexCoordPointer, (size, type, stride, pointer), (F, "glTexCoordPointer(%d, 0x%x, %d, %p);\n", size, type, stride, (const void *) pointer));
}

KEYWORD1 void KEYWORD2 NAME(VertexPointer)(GLint size, GLenum type, GLsizei stride, const GLvoid * pointer)
{
   DISPATCH(VertexPointer, (size, type, stride, pointer), (F, "glVertexPointer(%d, 0x%x, %d, %p);\n", size, type, stride, (const void *) pointer));
}

KEYWORD1 GLboolean KEYWORD2 NAME(AreTexturesResident)(GLsizei n, const GLuint * textures, GLboolean * residences)
{
   RETURN_DISPATCH(AreTexturesResident, (n, textures, residences), (F, "glAreTexturesResident(%d, %p, %p);\n", n, (const void *) textures, (const void *) residences));
}

#ifndef GLX_INDIRECT_RENDERING
KEYWORD1 GLboolean KEYWORD2 NAME(AreTexturesResidentEXT)(GLsizei n, const GLuint * textures, GLboolean * residences)
{
   RETURN_DISPATCH(AreTexturesResident, (n, textures, residences), (F, "glAreTexturesResidentEXT(%d, %p, %p);\n", n, (const void *) textures, (const void *) residences));
}
#endif /* GLX_INDIRECT_RENDERING */

KEYWORD1 void KEYWORD2 NAME(CopyTexImage1D)(GLenum target, GLint level, GLenum internalformat, GLint x, GLint y, GLsizei width, GLint border)
{
   DISPATCH(CopyTexImage1D, (target, level, internalformat, x, y, width, border), (F, "glCopyTexImage1D(0x%x, %d, 0x%x, %d, %d, %d, %d);\n", target, level, internalformat, x, y, width, border));
}

KEYWORD1 void KEYWORD2 NAME(CopyTexImage1DEXT)(GLenum target, GLint level, GLenum internalformat, GLint x, GLint y, GLsizei width, GLint border)
{
   DISPATCH(CopyTexImage1D, (target, level, internalformat, x, y, width, border), (F, "glCopyTexImage1DEXT(0x%x, %d, 0x%x, %d, %d, %d, %d);\n", target, level, internalformat, x, y, width, border));
}

KEYWORD1 void KEYWORD2 NAME(CopyTexImage2D)(GLenum target, GLint level, GLenum internalformat, GLint x, GLint y, GLsizei width, GLsizei height, GLint border)
{
   DISPATCH(CopyTexImage2D, (target, level, internalformat, x, y, width, height, border), (F, "glCopyTexImage2D(0x%x, %d, 0x%x, %d, %d, %d, %d, %d);\n", target, level, internalformat, x, y, width, height, border));
}

KEYWORD1 void KEYWORD2 NAME(CopyTexImage2DEXT)(GLenum target, GLint level, GLenum internalformat, GLint x, GLint y, GLsizei width, GLsizei height, GLint border)
{
   DISPATCH(CopyTexImage2D, (target, level, internalformat, x, y, width, height, border), (F, "glCopyTexImage2DEXT(0x%x, %d, 0x%x, %d, %d, %d, %d, %d);\n", target, level, internalformat, x, y, width, height, border));
}

KEYWORD1 void KEYWORD2 NAME(CopyTexSubImage1D)(GLenum target, GLint level, GLint xoffset, GLint x, GLint y, GLsizei width)
{
   DISPATCH(CopyTexSubImage1D, (target, level, xoffset, x, y, width), (F, "glCopyTexSubImage1D(0x%x, %d, %d, %d, %d, %d);\n", target, level, xoffset, x, y, width));
}

KEYWORD1 void KEYWORD2 NAME(CopyTexSubImage1DEXT)(GLenum target, GLint level, GLint xoffset, GLint x, GLint y, GLsizei width)
{
   DISPATCH(CopyTexSubImage1D, (target, level, xoffset, x, y, width), (F, "glCopyTexSubImage1DEXT(0x%x, %d, %d, %d, %d, %d);\n", target, level, xoffset, x, y, width));
}

KEYWORD1 void KEYWORD2 NAME(CopyTexSubImage2D)(GLenum target, GLint level, GLint xoffset, GLint yoffset, GLint x, GLint y, GLsizei width, GLsizei height)
{
   DISPATCH(CopyTexSubImage2D, (target, level, xoffset, yoffset, x, y, width, height), (F, "glCopyTexSubImage2D(0x%x, %d, %d, %d, %d, %d, %d, %d);\n", target, level, xoffset, yoffset, x, y, width, height));
}

KEYWORD1 void KEYWORD2 NAME(CopyTexSubImage2DEXT)(GLenum target, GLint level, GLint xoffset, GLint yoffset, GLint x, GLint y, GLsizei width, GLsizei height)
{
   DISPATCH(CopyTexSubImage2D, (target, level, xoffset, yoffset, x, y, width, height), (F, "glCopyTexSubImage2DEXT(0x%x, %d, %d, %d, %d, %d, %d, %d);\n", target, level, xoffset, yoffset, x, y, width, height));
}

KEYWORD1 void KEYWORD2 NAME(DeleteTextures)(GLsizei n, const GLuint * textures)
{
   DISPATCH(DeleteTextures, (n, textures), (F, "glDeleteTextures(%d, %p);\n", n, (const void *) textures));
}

#ifndef GLX_INDIRECT_RENDERING
KEYWORD1 void KEYWORD2 NAME(DeleteTexturesEXT)(GLsizei n, const GLuint * textures)
{
   DISPATCH(DeleteTextures, (n, textures), (F, "glDeleteTexturesEXT(%d, %p);\n", n, (const void *) textures));
}
#endif /* GLX_INDIRECT_RENDERING */

KEYWORD1 void KEYWORD2 NAME(GenTextures)(GLsizei n, GLuint * textures)
{
   DISPATCH(GenTextures, (n, textures), (F, "glGenTextures(%d, %p);\n", n, (const void *) textures));
}

#ifndef GLX_INDIRECT_RENDERING
KEYWORD1 void KEYWORD2 NAME(GenTexturesEXT)(GLsizei n, GLuint * textures)
{
   DISPATCH(GenTextures, (n, textures), (F, "glGenTexturesEXT(%d, %p);\n", n, (const void *) textures));
}
#endif /* GLX_INDIRECT_RENDERING */

KEYWORD1 void KEYWORD2 NAME(GetPointerv)(GLenum pname, GLvoid ** params)
{
   DISPATCH(GetPointerv, (pname, params), (F, "glGetPointerv(0x%x, %p);\n", pname, (const void *) params));
}

KEYWORD1 void KEYWORD2 NAME(GetPointervEXT)(GLenum pname, GLvoid ** params)
{
   DISPATCH(GetPointerv, (pname, params), (F, "glGetPointervEXT(0x%x, %p);\n", pname, (const void *) params));
}

KEYWORD1 GLboolean KEYWORD2 NAME(IsTexture)(GLuint texture)
{
   RETURN_DISPATCH(IsTexture, (texture), (F, "glIsTexture(%d);\n", texture));
}

#ifndef GLX_INDIRECT_RENDERING
KEYWORD1 GLboolean KEYWORD2 NAME(IsTextureEXT)(GLuint texture)
{
   RETURN_DISPATCH(IsTexture, (texture), (F, "glIsTextureEXT(%d);\n", texture));
}
#endif /* GLX_INDIRECT_RENDERING */

KEYWORD1 void KEYWORD2 NAME(PrioritizeTextures)(GLsizei n, const GLuint * textures, const GLclampf * priorities)
{
   DISPATCH(PrioritizeTextures, (n, textures, priorities), (F, "glPrioritizeTextures(%d, %p, %p);\n", n, (const void *) textures, (const void *) priorities));
}

KEYWORD1 void KEYWORD2 NAME(PrioritizeTexturesEXT)(GLsizei n, const GLuint * textures, const GLclampf * priorities)
{
   DISPATCH(PrioritizeTextures, (n, textures, priorities), (F, "glPrioritizeTexturesEXT(%d, %p, %p);\n", n, (const void *) textures, (const void *) priorities));
}

KEYWORD1 void KEYWORD2 NAME(TexSubImage1D)(GLenum target, GLint level, GLint xoffset, GLsizei width, GLenum format, GLenum type, const GLvoid * pixels)
{
   DISPATCH(TexSubImage1D, (target, level, xoffset, width, format, type, pixels), (F, "glTexSubImage1D(0x%x, %d, %d, %d, 0x%x, 0x%x, %p);\n", target, level, xoffset, width, format, type, (const void *) pixels));
}

KEYWORD1 void KEYWORD2 NAME(TexSubImage1DEXT)(GLenum target, GLint level, GLint xoffset, GLsizei width, GLenum format, GLenum type, const GLvoid * pixels)
{
   DISPATCH(TexSubImage1D, (target, level, xoffset, width, format, type, pixels), (F, "glTexSubImage1DEXT(0x%x, %d, %d, %d, 0x%x, 0x%x, %p);\n", target, level, xoffset, width, format, type, (const void *) pixels));
}

KEYWORD1 void KEYWORD2 NAME(TexSubImage2D)(GLenum target, GLint level, GLint xoffset, GLint yoffset, GLsizei width, GLsizei height, GLenum format, GLenum type, const GLvoid * pixels)
{
   DISPATCH(TexSubImage2D, (target, level, xoffset, yoffset, width, height, format, type, pixels), (F, "glTexSubImage2D(0x%x, %d, %d, %d, %d, %d, 0x%x, 0x%x, %p);\n", target, level, xoffset, yoffset, width, height, format, type, (const void *) pixels));
}

KEYWORD1 void KEYWORD2 NAME(TexSubImage2DEXT)(GLenum target, GLint level, GLint xoffset, GLint yoffset, GLsizei width, GLsizei height, GLenum format, GLenum type, const GLvoid * pixels)
{
   DISPATCH(TexSubImage2D, (target, level, xoffset, yoffset, width, height, format, type, pixels), (F, "glTexSubImage2DEXT(0x%x, %d, %d, %d, %d, %d, 0x%x, 0x%x, %p);\n", target, level, xoffset, yoffset, width, height, format, type, (const void *) pixels));
}

KEYWORD1 void KEYWORD2 NAME(PopClientAttrib)(void)
{
   DISPATCH(PopClientAttrib, (), (F, "glPopClientAttrib();\n"));
}

KEYWORD1 void KEYWORD2 NAME(PushClientAttrib)(GLbitfield mask)
{
   DISPATCH(PushClientAttrib, (mask), (F, "glPushClientAttrib(%d);\n", mask));
}

KEYWORD1 void KEYWORD2 NAME(BlendColor)(GLclampf red, GLclampf green, GLclampf blue, GLclampf alpha)
{
   DISPATCH(BlendColor, (red, green, blue, alpha), (F, "glBlendColor(%f, %f, %f, %f);\n", red, green, blue, alpha));
}

KEYWORD1 void KEYWORD2 NAME(BlendColorEXT)(GLclampf red, GLclampf green, GLclampf blue, GLclampf alpha)
{
   DISPATCH(BlendColor, (red, green, blue, alpha), (F, "glBlendColorEXT(%f, %f, %f, %f);\n", red, green, blue, alpha));
}

KEYWORD1 void KEYWORD2 NAME(BlendEquation)(GLenum mode)
{
   DISPATCH(BlendEquation, (mode), (F, "glBlendEquation(0x%x);\n", mode));
}

KEYWORD1 void KEYWORD2 NAME(BlendEquationEXT)(GLenum mode)
{
   DISPATCH(BlendEquation, (mode), (F, "glBlendEquationEXT(0x%x);\n", mode));
}

KEYWORD1 void KEYWORD2 NAME(DrawRangeElements)(GLenum mode, GLuint start, GLuint end, GLsizei count, GLenum type, const GLvoid * indices)
{
   DISPATCH(DrawRangeElements, (mode, start, end, count, type, indices), (F, "glDrawRangeElements(0x%x, %d, %d, %d, 0x%x, %p);\n", mode, start, end, count, type, (const void *) indices));
}

KEYWORD1 void KEYWORD2 NAME(DrawRangeElementsEXT)(GLenum mode, GLuint start, GLuint end, GLsizei count, GLenum type, const GLvoid * indices)
{
   DISPATCH(DrawRangeElements, (mode, start, end, count, type, indices), (F, "glDrawRangeElementsEXT(0x%x, %d, %d, %d, 0x%x, %p);\n", mode, start, end, count, type, (const void *) indices));
}

KEYWORD1 void KEYWORD2 NAME(ColorTable)(GLenum target, GLenum internalformat, GLsizei width, GLenum format, GLenum type, const GLvoid * table)
{
   DISPATCH(ColorTable, (target, internalformat, width, format, type, table), (F, "glColorTable(0x%x, 0x%x, %d, 0x%x, 0x%x, %p);\n", target, internalformat, width, format, type, (const void *) table));
}

KEYWORD1_ALT void KEYWORD2 NAME(_dispatch_stub_339)(GLenum target, GLenum internalformat, GLsizei width, GLenum format, GLenum type, const GLvoid * table);

KEYWORD1_ALT void KEYWORD2 NAME(_dispatch_stub_339)(GLenum target, GLenum internalformat, GLsizei width, GLenum format, GLenum type, const GLvoid * table)
{
   DISPATCH(ColorTable, (target, internalformat, width, format, type, table), (F, "glColorTableSGI(0x%x, 0x%x, %d, 0x%x, 0x%x, %p);\n", target, internalformat, width, format, type, (const void *) table));
}

KEYWORD1 void KEYWORD2 NAME(ColorTableEXT)(GLenum target, GLenum internalformat, GLsizei width, GLenum format, GLenum type, const GLvoid * table)
{
   DISPATCH(ColorTable, (target, internalformat, width, format, type, table), (F, "glColorTableEXT(0x%x, 0x%x, %d, 0x%x, 0x%x, %p);\n", target, internalformat, width, format, type, (const void *) table));
}

KEYWORD1 void KEYWORD2 NAME(ColorTableParameterfv)(GLenum target, GLenum pname, const GLfloat * params)
{
   DISPATCH(ColorTableParameterfv, (target, pname, params), (F, "glColorTableParameterfv(0x%x, 0x%x, %p);\n", target, pname, (const void *) params));
}

KEYWORD1_ALT void KEYWORD2 NAME(_dispatch_stub_340)(GLenum target, GLenum pname, const GLfloat * params);

KEYWORD1_ALT void KEYWORD2 NAME(_dispatch_stub_340)(GLenum target, GLenum pname, const GLfloat * params)
{
   DISPATCH(ColorTableParameterfv, (target, pname, params), (F, "glColorTableParameterfvSGI(0x%x, 0x%x, %p);\n", target, pname, (const void *) params));
}

KEYWORD1 void KEYWORD2 NAME(ColorTableParameteriv)(GLenum target, GLenum pname, const GLint * params)
{
   DISPATCH(ColorTableParameteriv, (target, pname, params), (F, "glColorTableParameteriv(0x%x, 0x%x, %p);\n", target, pname, (const void *) params));
}

KEYWORD1_ALT void KEYWORD2 NAME(_dispatch_stub_341)(GLenum target, GLenum pname, const GLint * params);

KEYWORD1_ALT void KEYWORD2 NAME(_dispatch_stub_341)(GLenum target, GLenum pname, const GLint * params)
{
   DISPATCH(ColorTableParameteriv, (target, pname, params), (F, "glColorTableParameterivSGI(0x%x, 0x%x, %p);\n", target, pname, (const void *) params));
}

KEYWORD1 void KEYWORD2 NAME(CopyColorTable)(GLenum target, GLenum internalformat, GLint x, GLint y, GLsizei width)
{
   DISPATCH(CopyColorTable, (target, internalformat, x, y, width), (F, "glCopyColorTable(0x%x, 0x%x, %d, %d, %d);\n", target, internalformat, x, y, width));
}

KEYWORD1_ALT void KEYWORD2 NAME(_dispatch_stub_342)(GLenum target, GLenum internalformat, GLint x, GLint y, GLsizei width);

KEYWORD1_ALT void KEYWORD2 NAME(_dispatch_stub_342)(GLenum target, GLenum internalformat, GLint x, GLint y, GLsizei width)
{
   DISPATCH(CopyColorTable, (target, internalformat, x, y, width), (F, "glCopyColorTableSGI(0x%x, 0x%x, %d, %d, %d);\n", target, internalformat, x, y, width));
}

KEYWORD1 void KEYWORD2 NAME(GetColorTable)(GLenum target, GLenum format, GLenum type, GLvoid * table)
{
   DISPATCH(GetColorTable, (target, format, type, table), (F, "glGetColorTable(0x%x, 0x%x, 0x%x, %p);\n", target, format, type, (const void *) table));
}

#ifndef GLX_INDIRECT_RENDERING
KEYWORD1_ALT void KEYWORD2 NAME(_dispatch_stub_343)(GLenum target, GLenum format, GLenum type, GLvoid * table);

KEYWORD1_ALT void KEYWORD2 NAME(_dispatch_stub_343)(GLenum target, GLenum format, GLenum type, GLvoid * table)
{
   DISPATCH(GetColorTable, (target, format, type, table), (F, "glGetColorTableSGI(0x%x, 0x%x, 0x%x, %p);\n", target, format, type, (const void *) table));
}
#endif /* GLX_INDIRECT_RENDERING */

#ifndef GLX_INDIRECT_RENDERING
KEYWORD1 void KEYWORD2 NAME(GetColorTableEXT)(GLenum target, GLenum format, GLenum type, GLvoid * table)
{
   DISPATCH(GetColorTable, (target, format, type, table), (F, "glGetColorTableEXT(0x%x, 0x%x, 0x%x, %p);\n", target, format, type, (const void *) table));
}
#endif /* GLX_INDIRECT_RENDERING */

KEYWORD1 void KEYWORD2 NAME(GetColorTableParameterfv)(GLenum target, GLenum pname, GLfloat * params)
{
   DISPATCH(GetColorTableParameterfv, (target, pname, params), (F, "glGetColorTableParameterfv(0x%x, 0x%x, %p);\n", target, pname, (const void *) params));
}

#ifndef GLX_INDIRECT_RENDERING
KEYWORD1_ALT void KEYWORD2 NAME(_dispatch_stub_344)(GLenum target, GLenum pname, GLfloat * params);

KEYWORD1_ALT void KEYWORD2 NAME(_dispatch_stub_344)(GLenum target, GLenum pname, GLfloat * params)
{
   DISPATCH(GetColorTableParameterfv, (target, pname, params), (F, "glGetColorTableParameterfvSGI(0x%x, 0x%x, %p);\n", target, pname, (const void *) params));
}
#endif /* GLX_INDIRECT_RENDERING */

#ifndef GLX_INDIRECT_RENDERING
KEYWORD1 void KEYWORD2 NAME(GetColorTableParameterfvEXT)(GLenum target, GLenum pname, GLfloat * params)
{
   DISPATCH(GetColorTableParameterfv, (target, pname, params), (F, "glGetColorTableParameterfvEXT(0x%x, 0x%x, %p);\n", target, pname, (const void *) params));
}
#endif /* GLX_INDIRECT_RENDERING */

KEYWORD1 void KEYWORD2 NAME(GetColorTableParameteriv)(GLenum target, GLenum pname, GLint * params)
{
   DISPATCH(GetColorTableParameteriv, (target, pname, params), (F, "glGetColorTableParameteriv(0x%x, 0x%x, %p);\n", target, pname, (const void *) params));
}

#ifndef GLX_INDIRECT_RENDERING
KEYWORD1_ALT void KEYWORD2 NAME(_dispatch_stub_345)(GLenum target, GLenum pname, GLint * params);

KEYWORD1_ALT void KEYWORD2 NAME(_dispatch_stub_345)(GLenum target, GLenum pname, GLint * params)
{
   DISPATCH(GetColorTableParameteriv, (target, pname, params), (F, "glGetColorTableParameterivSGI(0x%x, 0x%x, %p);\n", target, pname, (const void *) params));
}
#endif /* GLX_INDIRECT_RENDERING */

#ifndef GLX_INDIRECT_RENDERING
KEYWORD1 void KEYWORD2 NAME(GetColorTableParameterivEXT)(GLenum target, GLenum pname, GLint * params)
{
   DISPATCH(GetColorTableParameteriv, (target, pname, params), (F, "glGetColorTableParameterivEXT(0x%x, 0x%x, %p);\n", target, pname, (const void *) params));
}
#endif /* GLX_INDIRECT_RENDERING */

KEYWORD1 void KEYWORD2 NAME(ColorSubTable)(GLenum target, GLsizei start, GLsizei count, GLenum format, GLenum type, const GLvoid * data)
{
   DISPATCH(ColorSubTable, (target, start, count, format, type, data), (F, "glColorSubTable(0x%x, %d, %d, 0x%x, 0x%x, %p);\n", target, start, count, format, type, (const void *) data));
}

KEYWORD1_ALT void KEYWORD2 NAME(_dispatch_stub_346)(GLenum target, GLsizei start, GLsizei count, GLenum format, GLenum type, const GLvoid * data);

KEYWORD1_ALT void KEYWORD2 NAME(_dispatch_stub_346)(GLenum target, GLsizei start, GLsizei count, GLenum format, GLenum type, const GLvoid * data)
{
   DISPATCH(ColorSubTable, (target, start, count, format, type, data), (F, "glColorSubTableEXT(0x%x, %d, %d, 0x%x, 0x%x, %p);\n", target, start, count, format, type, (const void *) data));
}

KEYWORD1 void KEYWORD2 NAME(CopyColorSubTable)(GLenum target, GLsizei start, GLint x, GLint y, GLsizei width)
{
   DISPATCH(CopyColorSubTable, (target, start, x, y, width), (F, "glCopyColorSubTable(0x%x, %d, %d, %d, %d);\n", target, start, x, y, width));
}

KEYWORD1_ALT void KEYWORD2 NAME(_dispatch_stub_347)(GLenum target, GLsizei start, GLint x, GLint y, GLsizei width);

KEYWORD1_ALT void KEYWORD2 NAME(_dispatch_stub_347)(GLenum target, GLsizei start, GLint x, GLint y, GLsizei width)
{
   DISPATCH(CopyColorSubTable, (target, start, x, y, width), (F, "glCopyColorSubTableEXT(0x%x, %d, %d, %d, %d);\n", target, start, x, y, width));
}

KEYWORD1 void KEYWORD2 NAME(ConvolutionFilter1D)(GLenum target, GLenum internalformat, GLsizei width, GLenum format, GLenum type, const GLvoid * image)
{
   DISPATCH(ConvolutionFilter1D, (target, internalformat, width, format, type, image), (F, "glConvolutionFilter1D(0x%x, 0x%x, %d, 0x%x, 0x%x, %p);\n", target, internalformat, width, format, type, (const void *) image));
}

KEYWORD1_ALT void KEYWORD2 NAME(_dispatch_stub_348)(GLenum target, GLenum internalformat, GLsizei width, GLenum format, GLenum type, const GLvoid * image);

KEYWORD1_ALT void KEYWORD2 NAME(_dispatch_stub_348)(GLenum target, GLenum internalformat, GLsizei width, GLenum format, GLenum type, const GLvoid * image)
{
   DISPATCH(ConvolutionFilter1D, (target, internalformat, width, format, type, image), (F, "glConvolutionFilter1DEXT(0x%x, 0x%x, %d, 0x%x, 0x%x, %p);\n", target, internalformat, width, format, type, (const void *) image));
}

KEYWORD1 void KEYWORD2 NAME(ConvolutionFilter2D)(GLenum target, GLenum internalformat, GLsizei width, GLsizei height, GLenum format, GLenum type, const GLvoid * image)
{
   DISPATCH(ConvolutionFilter2D, (target, internalformat, width, height, format, type, image), (F, "glConvolutionFilter2D(0x%x, 0x%x, %d, %d, 0x%x, 0x%x, %p);\n", target, internalformat, width, height, format, type, (const void *) image));
}

KEYWORD1_ALT void KEYWORD2 NAME(_dispatch_stub_349)(GLenum target, GLenum internalformat, GLsizei width, GLsizei height, GLenum format, GLenum type, const GLvoid * image);

KEYWORD1_ALT void KEYWORD2 NAME(_dispatch_stub_349)(GLenum target, GLenum internalformat, GLsizei width, GLsizei height, GLenum format, GLenum type, const GLvoid * image)
{
   DISPATCH(ConvolutionFilter2D, (target, internalformat, width, height, format, type, image), (F, "glConvolutionFilter2DEXT(0x%x, 0x%x, %d, %d, 0x%x, 0x%x, %p);\n", target, internalformat, width, height, format, type, (const void *) image));
}

KEYWORD1 void KEYWORD2 NAME(ConvolutionParameterf)(GLenum target, GLenum pname, GLfloat params)
{
   DISPATCH(ConvolutionParameterf, (target, pname, params), (F, "glConvolutionParameterf(0x%x, 0x%x, %f);\n", target, pname, params));
}

KEYWORD1_ALT void KEYWORD2 NAME(_dispatch_stub_350)(GLenum target, GLenum pname, GLfloat params);

KEYWORD1_ALT void KEYWORD2 NAME(_dispatch_stub_350)(GLenum target, GLenum pname, GLfloat params)
{
   DISPATCH(ConvolutionParameterf, (target, pname, params), (F, "glConvolutionParameterfEXT(0x%x, 0x%x, %f);\n", target, pname, params));
}

KEYWORD1 void KEYWORD2 NAME(ConvolutionParameterfv)(GLenum target, GLenum pname, const GLfloat * params)
{
   DISPATCH(ConvolutionParameterfv, (target, pname, params), (F, "glConvolutionParameterfv(0x%x, 0x%x, %p);\n", target, pname, (const void *) params));
}

KEYWORD1_ALT void KEYWORD2 NAME(_dispatch_stub_351)(GLenum target, GLenum pname, const GLfloat * params);

KEYWORD1_ALT void KEYWORD2 NAME(_dispatch_stub_351)(GLenum target, GLenum pname, const GLfloat * params)
{
   DISPATCH(ConvolutionParameterfv, (target, pname, params), (F, "glConvolutionParameterfvEXT(0x%x, 0x%x, %p);\n", target, pname, (const void *) params));
}

KEYWORD1 void KEYWORD2 NAME(ConvolutionParameteri)(GLenum target, GLenum pname, GLint params)
{
   DISPATCH(ConvolutionParameteri, (target, pname, params), (F, "glConvolutionParameteri(0x%x, 0x%x, %d);\n", target, pname, params));
}

KEYWORD1_ALT void KEYWORD2 NAME(_dispatch_stub_352)(GLenum target, GLenum pname, GLint params);

KEYWORD1_ALT void KEYWORD2 NAME(_dispatch_stub_352)(GLenum target, GLenum pname, GLint params)
{
   DISPATCH(ConvolutionParameteri, (target, pname, params), (F, "glConvolutionParameteriEXT(0x%x, 0x%x, %d);\n", target, pname, params));
}

KEYWORD1 void KEYWORD2 NAME(ConvolutionParameteriv)(GLenum target, GLenum pname, const GLint * params)
{
   DISPATCH(ConvolutionParameteriv, (target, pname, params), (F, "glConvolutionParameteriv(0x%x, 0x%x, %p);\n", target, pname, (const void *) params));
}

KEYWORD1_ALT void KEYWORD2 NAME(_dispatch_stub_353)(GLenum target, GLenum pname, const GLint * params);

KEYWORD1_ALT void KEYWORD2 NAME(_dispatch_stub_353)(GLenum target, GLenum pname, const GLint * params)
{
   DISPATCH(ConvolutionParameteriv, (target, pname, params), (F, "glConvolutionParameterivEXT(0x%x, 0x%x, %p);\n", target, pname, (const void *) params));
}

KEYWORD1 void KEYWORD2 NAME(CopyConvolutionFilter1D)(GLenum target, GLenum internalformat, GLint x, GLint y, GLsizei width)
{
   DISPATCH(CopyConvolutionFilter1D, (target, internalformat, x, y, width), (F, "glCopyConvolutionFilter1D(0x%x, 0x%x, %d, %d, %d);\n", target, internalformat, x, y, width));
}

KEYWORD1_ALT void KEYWORD2 NAME(_dispatch_stub_354)(GLenum target, GLenum internalformat, GLint x, GLint y, GLsizei width);

KEYWORD1_ALT void KEYWORD2 NAME(_dispatch_stub_354)(GLenum target, GLenum internalformat, GLint x, GLint y, GLsizei width)
{
   DISPATCH(CopyConvolutionFilter1D, (target, internalformat, x, y, width), (F, "glCopyConvolutionFilter1DEXT(0x%x, 0x%x, %d, %d, %d);\n", target, internalformat, x, y, width));
}

KEYWORD1 void KEYWORD2 NAME(CopyConvolutionFilter2D)(GLenum target, GLenum internalformat, GLint x, GLint y, GLsizei width, GLsizei height)
{
   DISPATCH(CopyConvolutionFilter2D, (target, internalformat, x, y, width, height), (F, "glCopyConvolutionFilter2D(0x%x, 0x%x, %d, %d, %d, %d);\n", target, internalformat, x, y, width, height));
}

KEYWORD1_ALT void KEYWORD2 NAME(_dispatch_stub_355)(GLenum target, GLenum internalformat, GLint x, GLint y, GLsizei width, GLsizei height);

KEYWORD1_ALT void KEYWORD2 NAME(_dispatch_stub_355)(GLenum target, GLenum internalformat, GLint x, GLint y, GLsizei width, GLsizei height)
{
   DISPATCH(CopyConvolutionFilter2D, (target, internalformat, x, y, width, height), (F, "glCopyConvolutionFilter2DEXT(0x%x, 0x%x, %d, %d, %d, %d);\n", target, internalformat, x, y, width, height));
}

KEYWORD1 void KEYWORD2 NAME(GetConvolutionFilter)(GLenum target, GLenum format, GLenum type, GLvoid * image)
{
   DISPATCH(GetConvolutionFilter, (target, format, type, image), (F, "glGetConvolutionFilter(0x%x, 0x%x, 0x%x, %p);\n", target, format, type, (const void *) image));
}

#ifndef GLX_INDIRECT_RENDERING
KEYWORD1_ALT void KEYWORD2 NAME(_dispatch_stub_356)(GLenum target, GLenum format, GLenum type, GLvoid * image);

KEYWORD1_ALT void KEYWORD2 NAME(_dispatch_stub_356)(GLenum target, GLenum format, GLenum type, GLvoid * image)
{
   DISPATCH(GetConvolutionFilter, (target, format, type, image), (F, "glGetConvolutionFilterEXT(0x%x, 0x%x, 0x%x, %p);\n", target, format, type, (const void *) image));
}
#endif /* GLX_INDIRECT_RENDERING */

KEYWORD1 void KEYWORD2 NAME(GetConvolutionParameterfv)(GLenum target, GLenum pname, GLfloat * params)
{
   DISPATCH(GetConvolutionParameterfv, (target, pname, params), (F, "glGetConvolutionParameterfv(0x%x, 0x%x, %p);\n", target, pname, (const void *) params));
}

#ifndef GLX_INDIRECT_RENDERING
KEYWORD1_ALT void KEYWORD2 NAME(_dispatch_stub_357)(GLenum target, GLenum pname, GLfloat * params);

KEYWORD1_ALT void KEYWORD2 NAME(_dispatch_stub_357)(GLenum target, GLenum pname, GLfloat * params)
{
   DISPATCH(GetConvolutionParameterfv, (target, pname, params), (F, "glGetConvolutionParameterfvEXT(0x%x, 0x%x, %p);\n", target, pname, (const void *) params));
}
#endif /* GLX_INDIRECT_RENDERING */

KEYWORD1 void KEYWORD2 NAME(GetConvolutionParameteriv)(GLenum target, GLenum pname, GLint * params)
{
   DISPATCH(GetConvolutionParameteriv, (target, pname, params), (F, "glGetConvolutionParameteriv(0x%x, 0x%x, %p);\n", target, pname, (const void *) params));
}

#ifndef GLX_INDIRECT_RENDERING
KEYWORD1_ALT void KEYWORD2 NAME(_dispatch_stub_358)(GLenum target, GLenum pname, GLint * params);

KEYWORD1_ALT void KEYWORD2 NAME(_dispatch_stub_358)(GLenum target, GLenum pname, GLint * params)
{
   DISPATCH(GetConvolutionParameteriv, (target, pname, params), (F, "glGetConvolutionParameterivEXT(0x%x, 0x%x, %p);\n", target, pname, (const void *) params));
}
#endif /* GLX_INDIRECT_RENDERING */

KEYWORD1 void KEYWORD2 NAME(GetSeparableFilter)(GLenum target, GLenum format, GLenum type, GLvoid * row, GLvoid * column, GLvoid * span)
{
   DISPATCH(GetSeparableFilter, (target, format, type, row, column, span), (F, "glGetSeparableFilter(0x%x, 0x%x, 0x%x, %p, %p, %p);\n", target, format, type, (const void *) row, (const void *) column, (const void *) span));
}

#ifndef GLX_INDIRECT_RENDERING
KEYWORD1_ALT void KEYWORD2 NAME(_dispatch_stub_359)(GLenum target, GLenum format, GLenum type, GLvoid * row, GLvoid * column, GLvoid * span);

KEYWORD1_ALT void KEYWORD2 NAME(_dispatch_stub_359)(GLenum target, GLenum format, GLenum type, GLvoid * row, GLvoid * column, GLvoid * span)
{
   DISPATCH(GetSeparableFilter, (target, format, type, row, column, span), (F, "glGetSeparableFilterEXT(0x%x, 0x%x, 0x%x, %p, %p, %p);\n", target, format, type, (const void *) row, (const void *) column, (const void *) span));
}
#endif /* GLX_INDIRECT_RENDERING */

KEYWORD1 void KEYWORD2 NAME(SeparableFilter2D)(GLenum target, GLenum internalformat, GLsizei width, GLsizei height, GLenum format, GLenum type, const GLvoid * row, const GLvoid * column)
{
   DISPATCH(SeparableFilter2D, (target, internalformat, width, height, format, type, row, column), (F, "glSeparableFilter2D(0x%x, 0x%x, %d, %d, 0x%x, 0x%x, %p, %p);\n", target, internalformat, width, height, format, type, (const void *) row, (const void *) column));
}

KEYWORD1_ALT void KEYWORD2 NAME(_dispatch_stub_360)(GLenum target, GLenum internalformat, GLsizei width, GLsizei height, GLenum format, GLenum type, const GLvoid * row, const GLvoid * column);

KEYWORD1_ALT void KEYWORD2 NAME(_dispatch_stub_360)(GLenum target, GLenum internalformat, GLsizei width, GLsizei height, GLenum format, GLenum type, const GLvoid * row, const GLvoid * column)
{
   DISPATCH(SeparableFilter2D, (target, internalformat, width, height, format, type, row, column), (F, "glSeparableFilter2DEXT(0x%x, 0x%x, %d, %d, 0x%x, 0x%x, %p, %p);\n", target, internalformat, width, height, format, type, (const void *) row, (const void *) column));
}

KEYWORD1 void KEYWORD2 NAME(GetHistogram)(GLenum target, GLboolean reset, GLenum format, GLenum type, GLvoid * values)
{
   DISPATCH(GetHistogram, (target, reset, format, type, values), (F, "glGetHistogram(0x%x, %d, 0x%x, 0x%x, %p);\n", target, reset, format, type, (const void *) values));
}

#ifndef GLX_INDIRECT_RENDERING
KEYWORD1_ALT void KEYWORD2 NAME(_dispatch_stub_361)(GLenum target, GLboolean reset, GLenum format, GLenum type, GLvoid * values);

KEYWORD1_ALT void KEYWORD2 NAME(_dispatch_stub_361)(GLenum target, GLboolean reset, GLenum format, GLenum type, GLvoid * values)
{
   DISPATCH(GetHistogram, (target, reset, format, type, values), (F, "glGetHistogramEXT(0x%x, %d, 0x%x, 0x%x, %p);\n", target, reset, format, type, (const void *) values));
}
#endif /* GLX_INDIRECT_RENDERING */

KEYWORD1 void KEYWORD2 NAME(GetHistogramParameterfv)(GLenum target, GLenum pname, GLfloat * params)
{
   DISPATCH(GetHistogramParameterfv, (target, pname, params), (F, "glGetHistogramParameterfv(0x%x, 0x%x, %p);\n", target, pname, (const void *) params));
}

#ifndef GLX_INDIRECT_RENDERING
KEYWORD1_ALT void KEYWORD2 NAME(_dispatch_stub_362)(GLenum target, GLenum pname, GLfloat * params);

KEYWORD1_ALT void KEYWORD2 NAME(_dispatch_stub_362)(GLenum target, GLenum pname, GLfloat * params)
{
   DISPATCH(GetHistogramParameterfv, (target, pname, params), (F, "glGetHistogramParameterfvEXT(0x%x, 0x%x, %p);\n", target, pname, (const void *) params));
}
#endif /* GLX_INDIRECT_RENDERING */

KEYWORD1 void KEYWORD2 NAME(GetHistogramParameteriv)(GLenum target, GLenum pname, GLint * params)
{
   DISPATCH(GetHistogramParameteriv, (target, pname, params), (F, "glGetHistogramParameteriv(0x%x, 0x%x, %p);\n", target, pname, (const void *) params));
}

#ifndef GLX_INDIRECT_RENDERING
KEYWORD1_ALT void KEYWORD2 NAME(_dispatch_stub_363)(GLenum target, GLenum pname, GLint * params);

KEYWORD1_ALT void KEYWORD2 NAME(_dispatch_stub_363)(GLenum target, GLenum pname, GLint * params)
{
   DISPATCH(GetHistogramParameteriv, (target, pname, params), (F, "glGetHistogramParameterivEXT(0x%x, 0x%x, %p);\n", target, pname, (const void *) params));
}
#endif /* GLX_INDIRECT_RENDERING */

KEYWORD1 void KEYWORD2 NAME(GetMinmax)(GLenum target, GLboolean reset, GLenum format, GLenum type, GLvoid * values)
{
   DISPATCH(GetMinmax, (target, reset, format, type, values), (F, "glGetMinmax(0x%x, %d, 0x%x, 0x%x, %p);\n", target, reset, format, type, (const void *) values));
}

#ifndef GLX_INDIRECT_RENDERING
KEYWORD1_ALT void KEYWORD2 NAME(_dispatch_stub_364)(GLenum target, GLboolean reset, GLenum format, GLenum type, GLvoid * values);

KEYWORD1_ALT void KEYWORD2 NAME(_dispatch_stub_364)(GLenum target, GLboolean reset, GLenum format, GLenum type, GLvoid * values)
{
   DISPATCH(GetMinmax, (target, reset, format, type, values), (F, "glGetMinmaxEXT(0x%x, %d, 0x%x, 0x%x, %p);\n", target, reset, format, type, (const void *) values));
}
#endif /* GLX_INDIRECT_RENDERING */

KEYWORD1 void KEYWORD2 NAME(GetMinmaxParameterfv)(GLenum target, GLenum pname, GLfloat * params)
{
   DISPATCH(GetMinmaxParameterfv, (target, pname, params), (F, "glGetMinmaxParameterfv(0x%x, 0x%x, %p);\n", target, pname, (const void *) params));
}

#ifndef GLX_INDIRECT_RENDERING
KEYWORD1_ALT void KEYWORD2 NAME(_dispatch_stub_365)(GLenum target, GLenum pname, GLfloat * params);

KEYWORD1_ALT void KEYWORD2 NAME(_dispatch_stub_365)(GLenum target, GLenum pname, GLfloat * params)
{
   DISPATCH(GetMinmaxParameterfv, (target, pname, params), (F, "glGetMinmaxParameterfvEXT(0x%x, 0x%x, %p);\n", target, pname, (const void *) params));
}
#endif /* GLX_INDIRECT_RENDERING */

KEYWORD1 void KEYWORD2 NAME(GetMinmaxParameteriv)(GLenum target, GLenum pname, GLint * params)
{
   DISPATCH(GetMinmaxParameteriv, (target, pname, params), (F, "glGetMinmaxParameteriv(0x%x, 0x%x, %p);\n", target, pname, (const void *) params));
}

#ifndef GLX_INDIRECT_RENDERING
KEYWORD1_ALT void KEYWORD2 NAME(_dispatch_stub_366)(GLenum target, GLenum pname, GLint * params);

KEYWORD1_ALT void KEYWORD2 NAME(_dispatch_stub_366)(GLenum target, GLenum pname, GLint * params)
{
   DISPATCH(GetMinmaxParameteriv, (target, pname, params), (F, "glGetMinmaxParameterivEXT(0x%x, 0x%x, %p);\n", target, pname, (const void *) params));
}
#endif /* GLX_INDIRECT_RENDERING */

KEYWORD1 void KEYWORD2 NAME(Histogram)(GLenum target, GLsizei width, GLenum internalformat, GLboolean sink)
{
   DISPATCH(Histogram, (target, width, internalformat, sink), (F, "glHistogram(0x%x, %d, 0x%x, %d);\n", target, width, internalformat, sink));
}

KEYWORD1_ALT void KEYWORD2 NAME(_dispatch_stub_367)(GLenum target, GLsizei width, GLenum internalformat, GLboolean sink);

KEYWORD1_ALT void KEYWORD2 NAME(_dispatch_stub_367)(GLenum target, GLsizei width, GLenum internalformat, GLboolean sink)
{
   DISPATCH(Histogram, (target, width, internalformat, sink), (F, "glHistogramEXT(0x%x, %d, 0x%x, %d);\n", target, width, internalformat, sink));
}

KEYWORD1 void KEYWORD2 NAME(Minmax)(GLenum target, GLenum internalformat, GLboolean sink)
{
   DISPATCH(Minmax, (target, internalformat, sink), (F, "glMinmax(0x%x, 0x%x, %d);\n", target, internalformat, sink));
}

KEYWORD1_ALT void KEYWORD2 NAME(_dispatch_stub_368)(GLenum target, GLenum internalformat, GLboolean sink);

KEYWORD1_ALT void KEYWORD2 NAME(_dispatch_stub_368)(GLenum target, GLenum internalformat, GLboolean sink)
{
   DISPATCH(Minmax, (target, internalformat, sink), (F, "glMinmaxEXT(0x%x, 0x%x, %d);\n", target, internalformat, sink));
}

KEYWORD1 void KEYWORD2 NAME(ResetHistogram)(GLenum target)
{
   DISPATCH(ResetHistogram, (target), (F, "glResetHistogram(0x%x);\n", target));
}

KEYWORD1_ALT void KEYWORD2 NAME(_dispatch_stub_369)(GLenum target);

KEYWORD1_ALT void KEYWORD2 NAME(_dispatch_stub_369)(GLenum target)
{
   DISPATCH(ResetHistogram, (target), (F, "glResetHistogramEXT(0x%x);\n", target));
}

KEYWORD1 void KEYWORD2 NAME(ResetMinmax)(GLenum target)
{
   DISPATCH(ResetMinmax, (target), (F, "glResetMinmax(0x%x);\n", target));
}

KEYWORD1_ALT void KEYWORD2 NAME(_dispatch_stub_370)(GLenum target);

KEYWORD1_ALT void KEYWORD2 NAME(_dispatch_stub_370)(GLenum target)
{
   DISPATCH(ResetMinmax, (target), (F, "glResetMinmaxEXT(0x%x);\n", target));
}

KEYWORD1 void KEYWORD2 NAME(TexImage3D)(GLenum target, GLint level, GLint internalformat, GLsizei width, GLsizei height, GLsizei depth, GLint border, GLenum format, GLenum type, const GLvoid * pixels)
{
   DISPATCH(TexImage3D, (target, level, internalformat, width, height, depth, border, format, type, pixels), (F, "glTexImage3D(0x%x, %d, %d, %d, %d, %d, %d, 0x%x, 0x%x, %p);\n", target, level, internalformat, width, height, depth, border, format, type, (const void *) pixels));
}

KEYWORD1 void KEYWORD2 NAME(TexImage3DEXT)(GLenum target, GLint level, GLenum internalformat, GLsizei width, GLsizei height, GLsizei depth, GLint border, GLenum format, GLenum type, const GLvoid * pixels)
{
   DISPATCH(TexImage3D, (target, level, internalformat, width, height, depth, border, format, type, pixels), (F, "glTexImage3DEXT(0x%x, %d, %d, %d, %d, %d, %d, 0x%x, 0x%x, %p);\n", target, level, internalformat, width, height, depth, border, format, type, (const void *) pixels));
}

KEYWORD1 void KEYWORD2 NAME(TexSubImage3D)(GLenum target, GLint level, GLint xoffset, GLint yoffset, GLint zoffset, GLsizei width, GLsizei height, GLsizei depth, GLenum format, GLenum type, const GLvoid * pixels)
{
   DISPATCH(TexSubImage3D, (target, level, xoffset, yoffset, zoffset, width, height, depth, format, type, pixels), (F, "glTexSubImage3D(0x%x, %d, %d, %d, %d, %d, %d, %d, 0x%x, 0x%x, %p);\n", target, level, xoffset, yoffset, zoffset, width, height, depth, format, type, (const void *) pixels));
}

KEYWORD1 void KEYWORD2 NAME(TexSubImage3DEXT)(GLenum target, GLint level, GLint xoffset, GLint yoffset, GLint zoffset, GLsizei width, GLsizei height, GLsizei depth, GLenum format, GLenum type, const GLvoid * pixels)
{
   DISPATCH(TexSubImage3D, (target, level, xoffset, yoffset, zoffset, width, height, depth, format, type, pixels), (F, "glTexSubImage3DEXT(0x%x, %d, %d, %d, %d, %d, %d, %d, 0x%x, 0x%x, %p);\n", target, level, xoffset, yoffset, zoffset, width, height, depth, format, type, (const void *) pixels));
}

KEYWORD1 void KEYWORD2 NAME(CopyTexSubImage3D)(GLenum target, GLint level, GLint xoffset, GLint yoffset, GLint zoffset, GLint x, GLint y, GLsizei width, GLsizei height)
{
   DISPATCH(CopyTexSubImage3D, (target, level, xoffset, yoffset, zoffset, x, y, width, height), (F, "glCopyTexSubImage3D(0x%x, %d, %d, %d, %d, %d, %d, %d, %d);\n", target, level, xoffset, yoffset, zoffset, x, y, width, height));
}

KEYWORD1 void KEYWORD2 NAME(CopyTexSubImage3DEXT)(GLenum target, GLint level, GLint xoffset, GLint yoffset, GLint zoffset, GLint x, GLint y, GLsizei width, GLsizei height)
{
   DISPATCH(CopyTexSubImage3D, (target, level, xoffset, yoffset, zoffset, x, y, width, height), (F, "glCopyTexSubImage3DEXT(0x%x, %d, %d, %d, %d, %d, %d, %d, %d);\n", target, level, xoffset, yoffset, zoffset, x, y, width, height));
}

KEYWORD1 void KEYWORD2 NAME(ActiveTexture)(GLenum texture)
{
   DISPATCH(ActiveTextureARB, (texture), (F, "glActiveTexture(0x%x);\n", texture));
}

KEYWORD1 void KEYWORD2 NAME(ActiveTextureARB)(GLenum texture)
{
   DISPATCH(ActiveTextureARB, (texture), (F, "glActiveTextureARB(0x%x);\n", texture));
}

KEYWORD1 void KEYWORD2 NAME(ClientActiveTexture)(GLenum texture)
{
   DISPATCH(ClientActiveTextureARB, (texture), (F, "glClientActiveTexture(0x%x);\n", texture));
}

KEYWORD1 void KEYWORD2 NAME(ClientActiveTextureARB)(GLenum texture)
{
   DISPATCH(ClientActiveTextureARB, (texture), (F, "glClientActiveTextureARB(0x%x);\n", texture));
}

KEYWORD1 void KEYWORD2 NAME(MultiTexCoord1d)(GLenum target, GLdouble s)
{
   DISPATCH(MultiTexCoord1dARB, (target, s), (F, "glMultiTexCoord1d(0x%x, %f);\n", target, s));
}

KEYWORD1 void KEYWORD2 NAME(MultiTexCoord1dARB)(GLenum target, GLdouble s)
{
   DISPATCH(MultiTexCoord1dARB, (target, s), (F, "glMultiTexCoord1dARB(0x%x, %f);\n", target, s));
}

KEYWORD1 void KEYWORD2 NAME(MultiTexCoord1dv)(GLenum target, const GLdouble * v)
{
   DISPATCH(MultiTexCoord1dvARB, (target, v), (F, "glMultiTexCoord1dv(0x%x, %p);\n", target, (const void *) v));
}

KEYWORD1 void KEYWORD2 NAME(MultiTexCoord1dvARB)(GLenum target, const GLdouble * v)
{
   DISPATCH(MultiTexCoord1dvARB, (target, v), (F, "glMultiTexCoord1dvARB(0x%x, %p);\n", target, (const void *) v));
}

KEYWORD1 void KEYWORD2 NAME(MultiTexCoord1f)(GLenum target, GLfloat s)
{
   DISPATCH(MultiTexCoord1fARB, (target, s), (F, "glMultiTexCoord1f(0x%x, %f);\n", target, s));
}

KEYWORD1 void KEYWORD2 NAME(MultiTexCoord1fARB)(GLenum target, GLfloat s)
{
   DISPATCH(MultiTexCoord1fARB, (target, s), (F, "glMultiTexCoord1fARB(0x%x, %f);\n", target, s));
}

KEYWORD1 void KEYWORD2 NAME(MultiTexCoord1fv)(GLenum target, const GLfloat * v)
{
   DISPATCH(MultiTexCoord1fvARB, (target, v), (F, "glMultiTexCoord1fv(0x%x, %p);\n", target, (const void *) v));
}

KEYWORD1 void KEYWORD2 NAME(MultiTexCoord1fvARB)(GLenum target, const GLfloat * v)
{
   DISPATCH(MultiTexCoord1fvARB, (target, v), (F, "glMultiTexCoord1fvARB(0x%x, %p);\n", target, (const void *) v));
}

KEYWORD1 void KEYWORD2 NAME(MultiTexCoord1i)(GLenum target, GLint s)
{
   DISPATCH(MultiTexCoord1iARB, (target, s), (F, "glMultiTexCoord1i(0x%x, %d);\n", target, s));
}

KEYWORD1 void KEYWORD2 NAME(MultiTexCoord1iARB)(GLenum target, GLint s)
{
   DISPATCH(MultiTexCoord1iARB, (target, s), (F, "glMultiTexCoord1iARB(0x%x, %d);\n", target, s));
}

KEYWORD1 void KEYWORD2 NAME(MultiTexCoord1iv)(GLenum target, const GLint * v)
{
   DISPATCH(MultiTexCoord1ivARB, (target, v), (F, "glMultiTexCoord1iv(0x%x, %p);\n", target, (const void *) v));
}

KEYWORD1 void KEYWORD2 NAME(MultiTexCoord1ivARB)(GLenum target, const GLint * v)
{
   DISPATCH(MultiTexCoord1ivARB, (target, v), (F, "glMultiTexCoord1ivARB(0x%x, %p);\n", target, (const void *) v));
}

KEYWORD1 void KEYWORD2 NAME(MultiTexCoord1s)(GLenum target, GLshort s)
{
   DISPATCH(MultiTexCoord1sARB, (target, s), (F, "glMultiTexCoord1s(0x%x, %d);\n", target, s));
}

KEYWORD1 void KEYWORD2 NAME(MultiTexCoord1sARB)(GLenum target, GLshort s)
{
   DISPATCH(MultiTexCoord1sARB, (target, s), (F, "glMultiTexCoord1sARB(0x%x, %d);\n", target, s));
}

KEYWORD1 void KEYWORD2 NAME(MultiTexCoord1sv)(GLenum target, const GLshort * v)
{
   DISPATCH(MultiTexCoord1svARB, (target, v), (F, "glMultiTexCoord1sv(0x%x, %p);\n", target, (const void *) v));
}

KEYWORD1 void KEYWORD2 NAME(MultiTexCoord1svARB)(GLenum target, const GLshort * v)
{
   DISPATCH(MultiTexCoord1svARB, (target, v), (F, "glMultiTexCoord1svARB(0x%x, %p);\n", target, (const void *) v));
}

KEYWORD1 void KEYWORD2 NAME(MultiTexCoord2d)(GLenum target, GLdouble s, GLdouble t)
{
   DISPATCH(MultiTexCoord2dARB, (target, s, t), (F, "glMultiTexCoord2d(0x%x, %f, %f);\n", target, s, t));
}

KEYWORD1 void KEYWORD2 NAME(MultiTexCoord2dARB)(GLenum target, GLdouble s, GLdouble t)
{
   DISPATCH(MultiTexCoord2dARB, (target, s, t), (F, "glMultiTexCoord2dARB(0x%x, %f, %f);\n", target, s, t));
}

KEYWORD1 void KEYWORD2 NAME(MultiTexCoord2dv)(GLenum target, const GLdouble * v)
{
   DISPATCH(MultiTexCoord2dvARB, (target, v), (F, "glMultiTexCoord2dv(0x%x, %p);\n", target, (const void *) v));
}

KEYWORD1 void KEYWORD2 NAME(MultiTexCoord2dvARB)(GLenum target, const GLdouble * v)
{
   DISPATCH(MultiTexCoord2dvARB, (target, v), (F, "glMultiTexCoord2dvARB(0x%x, %p);\n", target, (const void *) v));
}

KEYWORD1 void KEYWORD2 NAME(MultiTexCoord2f)(GLenum target, GLfloat s, GLfloat t)
{
   DISPATCH(MultiTexCoord2fARB, (target, s, t), (F, "glMultiTexCoord2f(0x%x, %f, %f);\n", target, s, t));
}

KEYWORD1 void KEYWORD2 NAME(MultiTexCoord2fARB)(GLenum target, GLfloat s, GLfloat t)
{
   DISPATCH(MultiTexCoord2fARB, (target, s, t), (F, "glMultiTexCoord2fARB(0x%x, %f, %f);\n", target, s, t));
}

KEYWORD1 void KEYWORD2 NAME(MultiTexCoord2fv)(GLenum target, const GLfloat * v)
{
   DISPATCH(MultiTexCoord2fvARB, (target, v), (F, "glMultiTexCoord2fv(0x%x, %p);\n", target, (const void *) v));
}

KEYWORD1 void KEYWORD2 NAME(MultiTexCoord2fvARB)(GLenum target, const GLfloat * v)
{
   DISPATCH(MultiTexCoord2fvARB, (target, v), (F, "glMultiTexCoord2fvARB(0x%x, %p);\n", target, (const void *) v));
}

KEYWORD1 void KEYWORD2 NAME(MultiTexCoord2i)(GLenum target, GLint s, GLint t)
{
   DISPATCH(MultiTexCoord2iARB, (target, s, t), (F, "glMultiTexCoord2i(0x%x, %d, %d);\n", target, s, t));
}

KEYWORD1 void KEYWORD2 NAME(MultiTexCoord2iARB)(GLenum target, GLint s, GLint t)
{
   DISPATCH(MultiTexCoord2iARB, (target, s, t), (F, "glMultiTexCoord2iARB(0x%x, %d, %d);\n", target, s, t));
}

KEYWORD1 void KEYWORD2 NAME(MultiTexCoord2iv)(GLenum target, const GLint * v)
{
   DISPATCH(MultiTexCoord2ivARB, (target, v), (F, "glMultiTexCoord2iv(0x%x, %p);\n", target, (const void *) v));
}

KEYWORD1 void KEYWORD2 NAME(MultiTexCoord2ivARB)(GLenum target, const GLint * v)
{
   DISPATCH(MultiTexCoord2ivARB, (target, v), (F, "glMultiTexCoord2ivARB(0x%x, %p);\n", target, (const void *) v));
}

KEYWORD1 void KEYWORD2 NAME(MultiTexCoord2s)(GLenum target, GLshort s, GLshort t)
{
   DISPATCH(MultiTexCoord2sARB, (target, s, t), (F, "glMultiTexCoord2s(0x%x, %d, %d);\n", target, s, t));
}

KEYWORD1 void KEYWORD2 NAME(MultiTexCoord2sARB)(GLenum target, GLshort s, GLshort t)
{
   DISPATCH(MultiTexCoord2sARB, (target, s, t), (F, "glMultiTexCoord2sARB(0x%x, %d, %d);\n", target, s, t));
}

KEYWORD1 void KEYWORD2 NAME(MultiTexCoord2sv)(GLenum target, const GLshort * v)
{
   DISPATCH(MultiTexCoord2svARB, (target, v), (F, "glMultiTexCoord2sv(0x%x, %p);\n", target, (const void *) v));
}

KEYWORD1 void KEYWORD2 NAME(MultiTexCoord2svARB)(GLenum target, const GLshort * v)
{
   DISPATCH(MultiTexCoord2svARB, (target, v), (F, "glMultiTexCoord2svARB(0x%x, %p);\n", target, (const void *) v));
}

KEYWORD1 void KEYWORD2 NAME(MultiTexCoord3d)(GLenum target, GLdouble s, GLdouble t, GLdouble r)
{
   DISPATCH(MultiTexCoord3dARB, (target, s, t, r), (F, "glMultiTexCoord3d(0x%x, %f, %f, %f);\n", target, s, t, r));
}

KEYWORD1 void KEYWORD2 NAME(MultiTexCoord3dARB)(GLenum target, GLdouble s, GLdouble t, GLdouble r)
{
   DISPATCH(MultiTexCoord3dARB, (target, s, t, r), (F, "glMultiTexCoord3dARB(0x%x, %f, %f, %f);\n", target, s, t, r));
}

KEYWORD1 void KEYWORD2 NAME(MultiTexCoord3dv)(GLenum target, const GLdouble * v)
{
   DISPATCH(MultiTexCoord3dvARB, (target, v), (F, "glMultiTexCoord3dv(0x%x, %p);\n", target, (const void *) v));
}

KEYWORD1 void KEYWORD2 NAME(MultiTexCoord3dvARB)(GLenum target, const GLdouble * v)
{
   DISPATCH(MultiTexCoord3dvARB, (target, v), (F, "glMultiTexCoord3dvARB(0x%x, %p);\n", target, (const void *) v));
}

KEYWORD1 void KEYWORD2 NAME(MultiTexCoord3f)(GLenum target, GLfloat s, GLfloat t, GLfloat r)
{
   DISPATCH(MultiTexCoord3fARB, (target, s, t, r), (F, "glMultiTexCoord3f(0x%x, %f, %f, %f);\n", target, s, t, r));
}

KEYWORD1 void KEYWORD2 NAME(MultiTexCoord3fARB)(GLenum target, GLfloat s, GLfloat t, GLfloat r)
{
   DISPATCH(MultiTexCoord3fARB, (target, s, t, r), (F, "glMultiTexCoord3fARB(0x%x, %f, %f, %f);\n", target, s, t, r));
}

KEYWORD1 void KEYWORD2 NAME(MultiTexCoord3fv)(GLenum target, const GLfloat * v)
{
   DISPATCH(MultiTexCoord3fvARB, (target, v), (F, "glMultiTexCoord3fv(0x%x, %p);\n", target, (const void *) v));
}

KEYWORD1 void KEYWORD2 NAME(MultiTexCoord3fvARB)(GLenum target, const GLfloat * v)
{
   DISPATCH(MultiTexCoord3fvARB, (target, v), (F, "glMultiTexCoord3fvARB(0x%x, %p);\n", target, (const void *) v));
}

KEYWORD1 void KEYWORD2 NAME(MultiTexCoord3i)(GLenum target, GLint s, GLint t, GLint r)
{
   DISPATCH(MultiTexCoord3iARB, (target, s, t, r), (F, "glMultiTexCoord3i(0x%x, %d, %d, %d);\n", target, s, t, r));
}

KEYWORD1 void KEYWORD2 NAME(MultiTexCoord3iARB)(GLenum target, GLint s, GLint t, GLint r)
{
   DISPATCH(MultiTexCoord3iARB, (target, s, t, r), (F, "glMultiTexCoord3iARB(0x%x, %d, %d, %d);\n", target, s, t, r));
}

KEYWORD1 void KEYWORD2 NAME(MultiTexCoord3iv)(GLenum target, const GLint * v)
{
   DISPATCH(MultiTexCoord3ivARB, (target, v), (F, "glMultiTexCoord3iv(0x%x, %p);\n", target, (const void *) v));
}

KEYWORD1 void KEYWORD2 NAME(MultiTexCoord3ivARB)(GLenum target, const GLint * v)
{
   DISPATCH(MultiTexCoord3ivARB, (target, v), (F, "glMultiTexCoord3ivARB(0x%x, %p);\n", target, (const void *) v));
}

KEYWORD1 void KEYWORD2 NAME(MultiTexCoord3s)(GLenum target, GLshort s, GLshort t, GLshort r)
{
   DISPATCH(MultiTexCoord3sARB, (target, s, t, r), (F, "glMultiTexCoord3s(0x%x, %d, %d, %d);\n", target, s, t, r));
}

KEYWORD1 void KEYWORD2 NAME(MultiTexCoord3sARB)(GLenum target, GLshort s, GLshort t, GLshort r)
{
   DISPATCH(MultiTexCoord3sARB, (target, s, t, r), (F, "glMultiTexCoord3sARB(0x%x, %d, %d, %d);\n", target, s, t, r));
}

KEYWORD1 void KEYWORD2 NAME(MultiTexCoord3sv)(GLenum target, const GLshort * v)
{
   DISPATCH(MultiTexCoord3svARB, (target, v), (F, "glMultiTexCoord3sv(0x%x, %p);\n", target, (const void *) v));
}

KEYWORD1 void KEYWORD2 NAME(MultiTexCoord3svARB)(GLenum target, const GLshort * v)
{
   DISPATCH(MultiTexCoord3svARB, (target, v), (F, "glMultiTexCoord3svARB(0x%x, %p);\n", target, (const void *) v));
}

KEYWORD1 void KEYWORD2 NAME(MultiTexCoord4d)(GLenum target, GLdouble s, GLdouble t, GLdouble r, GLdouble q)
{
   DISPATCH(MultiTexCoord4dARB, (target, s, t, r, q), (F, "glMultiTexCoord4d(0x%x, %f, %f, %f, %f);\n", target, s, t, r, q));
}

KEYWORD1 void KEYWORD2 NAME(MultiTexCoord4dARB)(GLenum target, GLdouble s, GLdouble t, GLdouble r, GLdouble q)
{
   DISPATCH(MultiTexCoord4dARB, (target, s, t, r, q), (F, "glMultiTexCoord4dARB(0x%x, %f, %f, %f, %f);\n", target, s, t, r, q));
}

KEYWORD1 void KEYWORD2 NAME(MultiTexCoord4dv)(GLenum target, const GLdouble * v)
{
   DISPATCH(MultiTexCoord4dvARB, (target, v), (F, "glMultiTexCoord4dv(0x%x, %p);\n", target, (const void *) v));
}

KEYWORD1 void KEYWORD2 NAME(MultiTexCoord4dvARB)(GLenum target, const GLdouble * v)
{
   DISPATCH(MultiTexCoord4dvARB, (target, v), (F, "glMultiTexCoord4dvARB(0x%x, %p);\n", target, (const void *) v));
}

KEYWORD1 void KEYWORD2 NAME(MultiTexCoord4f)(GLenum target, GLfloat s, GLfloat t, GLfloat r, GLfloat q)
{
   DISPATCH(MultiTexCoord4fARB, (target, s, t, r, q), (F, "glMultiTexCoord4f(0x%x, %f, %f, %f, %f);\n", target, s, t, r, q));
}

KEYWORD1 void KEYWORD2 NAME(MultiTexCoord4fARB)(GLenum target, GLfloat s, GLfloat t, GLfloat r, GLfloat q)
{
   DISPATCH(MultiTexCoord4fARB, (target, s, t, r, q), (F, "glMultiTexCoord4fARB(0x%x, %f, %f, %f, %f);\n", target, s, t, r, q));
}

KEYWORD1 void KEYWORD2 NAME(MultiTexCoord4fv)(GLenum target, const GLfloat * v)
{
   DISPATCH(MultiTexCoord4fvARB, (target, v), (F, "glMultiTexCoord4fv(0x%x, %p);\n", target, (const void *) v));
}

KEYWORD1 void KEYWORD2 NAME(MultiTexCoord4fvARB)(GLenum target, const GLfloat * v)
{
   DISPATCH(MultiTexCoord4fvARB, (target, v), (F, "glMultiTexCoord4fvARB(0x%x, %p);\n", target, (const void *) v));
}

KEYWORD1 void KEYWORD2 NAME(MultiTexCoord4i)(GLenum target, GLint s, GLint t, GLint r, GLint q)
{
   DISPATCH(MultiTexCoord4iARB, (target, s, t, r, q), (F, "glMultiTexCoord4i(0x%x, %d, %d, %d, %d);\n", target, s, t, r, q));
}

KEYWORD1 void KEYWORD2 NAME(MultiTexCoord4iARB)(GLenum target, GLint s, GLint t, GLint r, GLint q)
{
   DISPATCH(MultiTexCoord4iARB, (target, s, t, r, q), (F, "glMultiTexCoord4iARB(0x%x, %d, %d, %d, %d);\n", target, s, t, r, q));
}

KEYWORD1 void KEYWORD2 NAME(MultiTexCoord4iv)(GLenum target, const GLint * v)
{
   DISPATCH(MultiTexCoord4ivARB, (target, v), (F, "glMultiTexCoord4iv(0x%x, %p);\n", target, (const void *) v));
}

KEYWORD1 void KEYWORD2 NAME(MultiTexCoord4ivARB)(GLenum target, const GLint * v)
{
   DISPATCH(MultiTexCoord4ivARB, (target, v), (F, "glMultiTexCoord4ivARB(0x%x, %p);\n", target, (const void *) v));
}

KEYWORD1 void KEYWORD2 NAME(MultiTexCoord4s)(GLenum target, GLshort s, GLshort t, GLshort r, GLshort q)
{
   DISPATCH(MultiTexCoord4sARB, (target, s, t, r, q), (F, "glMultiTexCoord4s(0x%x, %d, %d, %d, %d);\n", target, s, t, r, q));
}

KEYWORD1 void KEYWORD2 NAME(MultiTexCoord4sARB)(GLenum target, GLshort s, GLshort t, GLshort r, GLshort q)
{
   DISPATCH(MultiTexCoord4sARB, (target, s, t, r, q), (F, "glMultiTexCoord4sARB(0x%x, %d, %d, %d, %d);\n", target, s, t, r, q));
}

KEYWORD1 void KEYWORD2 NAME(MultiTexCoord4sv)(GLenum target, const GLshort * v)
{
   DISPATCH(MultiTexCoord4svARB, (target, v), (F, "glMultiTexCoord4sv(0x%x, %p);\n", target, (const void *) v));
}

KEYWORD1 void KEYWORD2 NAME(MultiTexCoord4svARB)(GLenum target, const GLshort * v)
{
   DISPATCH(MultiTexCoord4svARB, (target, v), (F, "glMultiTexCoord4svARB(0x%x, %p);\n", target, (const void *) v));
}

KEYWORD1 void KEYWORD2 NAME(AttachShader)(GLuint program, GLuint shader)
{
   DISPATCH(AttachShader, (program, shader), (F, "glAttachShader(%d, %d);\n", program, shader));
}

KEYWORD1 GLuint KEYWORD2 NAME(CreateProgram)(void)
{
   RETURN_DISPATCH(CreateProgram, (), (F, "glCreateProgram();\n"));
}

KEYWORD1 GLuint KEYWORD2 NAME(CreateShader)(GLenum type)
{
   RETURN_DISPATCH(CreateShader, (type), (F, "glCreateShader(0x%x);\n", type));
}

KEYWORD1 void KEYWORD2 NAME(DeleteProgram)(GLuint program)
{
   DISPATCH(DeleteProgram, (program), (F, "glDeleteProgram(%d);\n", program));
}

KEYWORD1 void KEYWORD2 NAME(DeleteShader)(GLuint program)
{
   DISPATCH(DeleteShader, (program), (F, "glDeleteShader(%d);\n", program));
}

KEYWORD1 void KEYWORD2 NAME(DetachShader)(GLuint program, GLuint shader)
{
   DISPATCH(DetachShader, (program, shader), (F, "glDetachShader(%d, %d);\n", program, shader));
}

KEYWORD1 void KEYWORD2 NAME(GetAttachedShaders)(GLuint program, GLsizei maxCount, GLsizei * count, GLuint * obj)
{
   DISPATCH(GetAttachedShaders, (program, maxCount, count, obj), (F, "glGetAttachedShaders(%d, %d, %p, %p);\n", program, maxCount, (const void *) count, (const void *) obj));
}

KEYWORD1 void KEYWORD2 NAME(GetProgramInfoLog)(GLuint program, GLsizei bufSize, GLsizei * length, GLchar * infoLog)
{
   DISPATCH(GetProgramInfoLog, (program, bufSize, length, infoLog), (F, "glGetProgramInfoLog(%d, %d, %p, %p);\n", program, bufSize, (const void *) length, (const void *) infoLog));
}

KEYWORD1 void KEYWORD2 NAME(GetProgramiv)(GLuint program, GLenum pname, GLint * params)
{
   DISPATCH(GetProgramiv, (program, pname, params), (F, "glGetProgramiv(%d, 0x%x, %p);\n", program, pname, (const void *) params));
}

KEYWORD1 void KEYWORD2 NAME(GetShaderInfoLog)(GLuint shader, GLsizei bufSize, GLsizei * length, GLchar * infoLog)
{
   DISPATCH(GetShaderInfoLog, (shader, bufSize, length, infoLog), (F, "glGetShaderInfoLog(%d, %d, %p, %p);\n", shader, bufSize, (const void *) length, (const void *) infoLog));
}

KEYWORD1 void KEYWORD2 NAME(GetShaderiv)(GLuint shader, GLenum pname, GLint * params)
{
   DISPATCH(GetShaderiv, (shader, pname, params), (F, "glGetShaderiv(%d, 0x%x, %p);\n", shader, pname, (const void *) params));
}

KEYWORD1 GLboolean KEYWORD2 NAME(IsProgram)(GLuint program)
{
   RETURN_DISPATCH(IsProgram, (program), (F, "glIsProgram(%d);\n", program));
}

KEYWORD1 GLboolean KEYWORD2 NAME(IsShader)(GLuint shader)
{
   RETURN_DISPATCH(IsShader, (shader), (F, "glIsShader(%d);\n", shader));
}

KEYWORD1 void KEYWORD2 NAME(StencilFuncSeparate)(GLenum face, GLenum func, GLint ref, GLuint mask)
{
   DISPATCH(StencilFuncSeparate, (face, func, ref, mask), (F, "glStencilFuncSeparate(0x%x, 0x%x, %d, %d);\n", face, func, ref, mask));
}

KEYWORD1 void KEYWORD2 NAME(StencilMaskSeparate)(GLenum face, GLuint mask)
{
   DISPATCH(StencilMaskSeparate, (face, mask), (F, "glStencilMaskSeparate(0x%x, %d);\n", face, mask));
}

KEYWORD1 void KEYWORD2 NAME(StencilOpSeparate)(GLenum face, GLenum fail, GLenum zfail, GLenum zpass)
{
   DISPATCH(StencilOpSeparate, (face, fail, zfail, zpass), (F, "glStencilOpSeparate(0x%x, 0x%x, 0x%x, 0x%x);\n", face, fail, zfail, zpass));
}

KEYWORD1 void KEYWORD2 NAME(UniformMatrix2x3fv)(GLint location, GLsizei count, GLboolean transpose, const GLfloat * value)
{
   DISPATCH(UniformMatrix2x3fv, (location, count, transpose, value), (F, "glUniformMatrix2x3fv(%d, %d, %d, %p);\n", location, count, transpose, (const void *) value));
}

KEYWORD1 void KEYWORD2 NAME(UniformMatrix2x4fv)(GLint location, GLsizei count, GLboolean transpose, const GLfloat * value)
{
   DISPATCH(UniformMatrix2x4fv, (location, count, transpose, value), (F, "glUniformMatrix2x4fv(%d, %d, %d, %p);\n", location, count, transpose, (const void *) value));
}

KEYWORD1 void KEYWORD2 NAME(UniformMatrix3x2fv)(GLint location, GLsizei count, GLboolean transpose, const GLfloat * value)
{
   DISPATCH(UniformMatrix3x2fv, (location, count, transpose, value), (F, "glUniformMatrix3x2fv(%d, %d, %d, %p);\n", location, count, transpose, (const void *) value));
}

KEYWORD1 void KEYWORD2 NAME(UniformMatrix3x4fv)(GLint location, GLsizei count, GLboolean transpose, const GLfloat * value)
{
   DISPATCH(UniformMatrix3x4fv, (location, count, transpose, value), (F, "glUniformMatrix3x4fv(%d, %d, %d, %p);\n", location, count, transpose, (const void *) value));
}

KEYWORD1 void KEYWORD2 NAME(UniformMatrix4x2fv)(GLint location, GLsizei count, GLboolean transpose, const GLfloat * value)
{
   DISPATCH(UniformMatrix4x2fv, (location, count, transpose, value), (F, "glUniformMatrix4x2fv(%d, %d, %d, %p);\n", location, count, transpose, (const void *) value));
}

KEYWORD1 void KEYWORD2 NAME(UniformMatrix4x3fv)(GLint location, GLsizei count, GLboolean transpose, const GLfloat * value)
{
   DISPATCH(UniformMatrix4x3fv, (location, count, transpose, value), (F, "glUniformMatrix4x3fv(%d, %d, %d, %p);\n", location, count, transpose, (const void *) value));
}

KEYWORD1 void KEYWORD2 NAME(LoadTransposeMatrixd)(const GLdouble * m)
{
   DISPATCH(LoadTransposeMatrixdARB, (m), (F, "glLoadTransposeMatrixd(%p);\n", (const void *) m));
}

KEYWORD1 void KEYWORD2 NAME(LoadTransposeMatrixdARB)(const GLdouble * m)
{
   DISPATCH(LoadTransposeMatrixdARB, (m), (F, "glLoadTransposeMatrixdARB(%p);\n", (const void *) m));
}

KEYWORD1 void KEYWORD2 NAME(LoadTransposeMatrixf)(const GLfloat * m)
{
   DISPATCH(LoadTransposeMatrixfARB, (m), (F, "glLoadTransposeMatrixf(%p);\n", (const void *) m));
}

KEYWORD1 void KEYWORD2 NAME(LoadTransposeMatrixfARB)(const GLfloat * m)
{
   DISPATCH(LoadTransposeMatrixfARB, (m), (F, "glLoadTransposeMatrixfARB(%p);\n", (const void *) m));
}

KEYWORD1 void KEYWORD2 NAME(MultTransposeMatrixd)(const GLdouble * m)
{
   DISPATCH(MultTransposeMatrixdARB, (m), (F, "glMultTransposeMatrixd(%p);\n", (const void *) m));
}

KEYWORD1 void KEYWORD2 NAME(MultTransposeMatrixdARB)(const GLdouble * m)
{
   DISPATCH(MultTransposeMatrixdARB, (m), (F, "glMultTransposeMatrixdARB(%p);\n", (const void *) m));
}

KEYWORD1 void KEYWORD2 NAME(MultTransposeMatrixf)(const GLfloat * m)
{
   DISPATCH(MultTransposeMatrixfARB, (m), (F, "glMultTransposeMatrixf(%p);\n", (const void *) m));
}

KEYWORD1 void KEYWORD2 NAME(MultTransposeMatrixfARB)(const GLfloat * m)
{
   DISPATCH(MultTransposeMatrixfARB, (m), (F, "glMultTransposeMatrixfARB(%p);\n", (const void *) m));
}

KEYWORD1 void KEYWORD2 NAME(SampleCoverage)(GLclampf value, GLboolean invert)
{
   DISPATCH(SampleCoverageARB, (value, invert), (F, "glSampleCoverage(%f, %d);\n", value, invert));
}

KEYWORD1 void KEYWORD2 NAME(SampleCoverageARB)(GLclampf value, GLboolean invert)
{
   DISPATCH(SampleCoverageARB, (value, invert), (F, "glSampleCoverageARB(%f, %d);\n", value, invert));
}

KEYWORD1 void KEYWORD2 NAME(CompressedTexImage1D)(GLenum target, GLint level, GLenum internalformat, GLsizei width, GLint border, GLsizei imageSize, const GLvoid * data)
{
   DISPATCH(CompressedTexImage1DARB, (target, level, internalformat, width, border, imageSize, data), (F, "glCompressedTexImage1D(0x%x, %d, 0x%x, %d, %d, %d, %p);\n", target, level, internalformat, width, border, imageSize, (const void *) data));
}

KEYWORD1 void KEYWORD2 NAME(CompressedTexImage1DARB)(GLenum target, GLint level, GLenum internalformat, GLsizei width, GLint border, GLsizei imageSize, const GLvoid * data)
{
   DISPATCH(CompressedTexImage1DARB, (target, level, internalformat, width, border, imageSize, data), (F, "glCompressedTexImage1DARB(0x%x, %d, 0x%x, %d, %d, %d, %p);\n", target, level, internalformat, width, border, imageSize, (const void *) data));
}

KEYWORD1 void KEYWORD2 NAME(CompressedTexImage2D)(GLenum target, GLint level, GLenum internalformat, GLsizei width, GLsizei height, GLint border, GLsizei imageSize, const GLvoid * data)
{
   DISPATCH(CompressedTexImage2DARB, (target, level, internalformat, width, height, border, imageSize, data), (F, "glCompressedTexImage2D(0x%x, %d, 0x%x, %d, %d, %d, %d, %p);\n", target, level, internalformat, width, height, border, imageSize, (const void *) data));
}

KEYWORD1 void KEYWORD2 NAME(CompressedTexImage2DARB)(GLenum target, GLint level, GLenum internalformat, GLsizei width, GLsizei height, GLint border, GLsizei imageSize, const GLvoid * data)
{
   DISPATCH(CompressedTexImage2DARB, (target, level, internalformat, width, height, border, imageSize, data), (F, "glCompressedTexImage2DARB(0x%x, %d, 0x%x, %d, %d, %d, %d, %p);\n", target, level, internalformat, width, height, border, imageSize, (const void *) data));
}

KEYWORD1 void KEYWORD2 NAME(CompressedTexImage3D)(GLenum target, GLint level, GLenum internalformat, GLsizei width, GLsizei height, GLsizei depth, GLint border, GLsizei imageSize, const GLvoid * data)
{
   DISPATCH(CompressedTexImage3DARB, (target, level, internalformat, width, height, depth, border, imageSize, data), (F, "glCompressedTexImage3D(0x%x, %d, 0x%x, %d, %d, %d, %d, %d, %p);\n", target, level, internalformat, width, height, depth, border, imageSize, (const void *) data));
}

KEYWORD1 void KEYWORD2 NAME(CompressedTexImage3DARB)(GLenum target, GLint level, GLenum internalformat, GLsizei width, GLsizei height, GLsizei depth, GLint border, GLsizei imageSize, const GLvoid * data)
{
   DISPATCH(CompressedTexImage3DARB, (target, level, internalformat, width, height, depth, border, imageSize, data), (F, "glCompressedTexImage3DARB(0x%x, %d, 0x%x, %d, %d, %d, %d, %d, %p);\n", target, level, internalformat, width, height, depth, border, imageSize, (const void *) data));
}

KEYWORD1 void KEYWORD2 NAME(CompressedTexSubImage1D)(GLenum target, GLint level, GLint xoffset, GLsizei width, GLenum format, GLsizei imageSize, const GLvoid * data)
{
   DISPATCH(CompressedTexSubImage1DARB, (target, level, xoffset, width, format, imageSize, data), (F, "glCompressedTexSubImage1D(0x%x, %d, %d, %d, 0x%x, %d, %p);\n", target, level, xoffset, width, format, imageSize, (const void *) data));
}

KEYWORD1 void KEYWORD2 NAME(CompressedTexSubImage1DARB)(GLenum target, GLint level, GLint xoffset, GLsizei width, GLenum format, GLsizei imageSize, const GLvoid * data)
{
   DISPATCH(CompressedTexSubImage1DARB, (target, level, xoffset, width, format, imageSize, data), (F, "glCompressedTexSubImage1DARB(0x%x, %d, %d, %d, 0x%x, %d, %p);\n", target, level, xoffset, width, format, imageSize, (const void *) data));
}

KEYWORD1 void KEYWORD2 NAME(CompressedTexSubImage2D)(GLenum target, GLint level, GLint xoffset, GLint yoffset, GLsizei width, GLsizei height, GLenum format, GLsizei imageSize, const GLvoid * data)
{
   DISPATCH(CompressedTexSubImage2DARB, (target, level, xoffset, yoffset, width, height, format, imageSize, data), (F, "glCompressedTexSubImage2D(0x%x, %d, %d, %d, %d, %d, 0x%x, %d, %p);\n", target, level, xoffset, yoffset, width, height, format, imageSize, (const void *) data));
}

KEYWORD1 void KEYWORD2 NAME(CompressedTexSubImage2DARB)(GLenum target, GLint level, GLint xoffset, GLint yoffset, GLsizei width, GLsizei height, GLenum format, GLsizei imageSize, const GLvoid * data)
{
   DISPATCH(CompressedTexSubImage2DARB, (target, level, xoffset, yoffset, width, height, format, imageSize, data), (F, "glCompressedTexSubImage2DARB(0x%x, %d, %d, %d, %d, %d, 0x%x, %d, %p);\n", target, level, xoffset, yoffset, width, height, format, imageSize, (const void *) data));
}

KEYWORD1 void KEYWORD2 NAME(CompressedTexSubImage3D)(GLenum target, GLint level, GLint xoffset, GLint yoffset, GLint zoffset, GLsizei width, GLsizei height, GLsizei depth, GLenum format, GLsizei imageSize, const GLvoid * data)
{
   DISPATCH(CompressedTexSubImage3DARB, (target, level, xoffset, yoffset, zoffset, width, height, depth, format, imageSize, data), (F, "glCompressedTexSubImage3D(0x%x, %d, %d, %d, %d, %d, %d, %d, 0x%x, %d, %p);\n", target, level, xoffset, yoffset, zoffset, width, height, depth, format, imageSize, (const void *) data));
}

KEYWORD1 void KEYWORD2 NAME(CompressedTexSubImage3DARB)(GLenum target, GLint level, GLint xoffset, GLint yoffset, GLint zoffset, GLsizei width, GLsizei height, GLsizei depth, GLenum format, GLsizei imageSize, const GLvoid * data)
{
   DISPATCH(CompressedTexSubImage3DARB, (target, level, xoffset, yoffset, zoffset, width, height, depth, format, imageSize, data), (F, "glCompressedTexSubImage3DARB(0x%x, %d, %d, %d, %d, %d, %d, %d, 0x%x, %d, %p);\n", target, level, xoffset, yoffset, zoffset, width, height, depth, format, imageSize, (const void *) data));
}

KEYWORD1 void KEYWORD2 NAME(GetCompressedTexImage)(GLenum target, GLint level, GLvoid * img)
{
   DISPATCH(GetCompressedTexImageARB, (target, level, img), (F, "glGetCompressedTexImage(0x%x, %d, %p);\n", target, level, (const void *) img));
}

KEYWORD1 void KEYWORD2 NAME(GetCompressedTexImageARB)(GLenum target, GLint level, GLvoid * img)
{
   DISPATCH(GetCompressedTexImageARB, (target, level, img), (F, "glGetCompressedTexImageARB(0x%x, %d, %p);\n", target, level, (const void *) img));
}

KEYWORD1 void KEYWORD2 NAME(DisableVertexAttribArray)(GLuint index)
{
   DISPATCH(DisableVertexAttribArrayARB, (index), (F, "glDisableVertexAttribArray(%d);\n", index));
}

KEYWORD1 void KEYWORD2 NAME(DisableVertexAttribArrayARB)(GLuint index)
{
   DISPATCH(DisableVertexAttribArrayARB, (index), (F, "glDisableVertexAttribArrayARB(%d);\n", index));
}

KEYWORD1 void KEYWORD2 NAME(EnableVertexAttribArray)(GLuint index)
{
   DISPATCH(EnableVertexAttribArrayARB, (index), (F, "glEnableVertexAttribArray(%d);\n", index));
}

KEYWORD1 void KEYWORD2 NAME(EnableVertexAttribArrayARB)(GLuint index)
{
   DISPATCH(EnableVertexAttribArrayARB, (index), (F, "glEnableVertexAttribArrayARB(%d);\n", index));
}

KEYWORD1 void KEYWORD2 NAME(GetProgramEnvParameterdvARB)(GLenum target, GLuint index, GLdouble * params)
{
   DISPATCH(GetProgramEnvParameterdvARB, (target, index, params), (F, "glGetProgramEnvParameterdvARB(0x%x, %d, %p);\n", target, index, (const void *) params));
}

KEYWORD1 void KEYWORD2 NAME(GetProgramEnvParameterfvARB)(GLenum target, GLuint index, GLfloat * params)
{
   DISPATCH(GetProgramEnvParameterfvARB, (target, index, params), (F, "glGetProgramEnvParameterfvARB(0x%x, %d, %p);\n", target, index, (const void *) params));
}

KEYWORD1 void KEYWORD2 NAME(GetProgramLocalParameterdvARB)(GLenum target, GLuint index, GLdouble * params)
{
   DISPATCH(GetProgramLocalParameterdvARB, (target, index, params), (F, "glGetProgramLocalParameterdvARB(0x%x, %d, %p);\n", target, index, (const void *) params));
}

KEYWORD1 void KEYWORD2 NAME(GetProgramLocalParameterfvARB)(GLenum target, GLuint index, GLfloat * params)
{
   DISPATCH(GetProgramLocalParameterfvARB, (target, index, params), (F, "glGetProgramLocalParameterfvARB(0x%x, %d, %p);\n", target, index, (const void *) params));
}

KEYWORD1 void KEYWORD2 NAME(GetProgramStringARB)(GLenum target, GLenum pname, GLvoid * string)
{
   DISPATCH(GetProgramStringARB, (target, pname, string), (F, "glGetProgramStringARB(0x%x, 0x%x, %p);\n", target, pname, (const void *) string));
}

KEYWORD1 void KEYWORD2 NAME(GetProgramivARB)(GLenum target, GLenum pname, GLint * params)
{
   DISPATCH(GetProgramivARB, (target, pname, params), (F, "glGetProgramivARB(0x%x, 0x%x, %p);\n", target, pname, (const void *) params));
}

KEYWORD1 void KEYWORD2 NAME(GetVertexAttribdv)(GLuint index, GLenum pname, GLdouble * params)
{
   DISPATCH(GetVertexAttribdvARB, (index, pname, params), (F, "glGetVertexAttribdv(%d, 0x%x, %p);\n", index, pname, (const void *) params));
}

KEYWORD1 void KEYWORD2 NAME(GetVertexAttribdvARB)(GLuint index, GLenum pname, GLdouble * params)
{
   DISPATCH(GetVertexAttribdvARB, (index, pname, params), (F, "glGetVertexAttribdvARB(%d, 0x%x, %p);\n", index, pname, (const void *) params));
}

KEYWORD1 void KEYWORD2 NAME(GetVertexAttribfv)(GLuint index, GLenum pname, GLfloat * params)
{
   DISPATCH(GetVertexAttribfvARB, (index, pname, params), (F, "glGetVertexAttribfv(%d, 0x%x, %p);\n", index, pname, (const void *) params));
}

KEYWORD1 void KEYWORD2 NAME(GetVertexAttribfvARB)(GLuint index, GLenum pname, GLfloat * params)
{
   DISPATCH(GetVertexAttribfvARB, (index, pname, params), (F, "glGetVertexAttribfvARB(%d, 0x%x, %p);\n", index, pname, (const void *) params));
}

KEYWORD1 void KEYWORD2 NAME(GetVertexAttribiv)(GLuint index, GLenum pname, GLint * params)
{
   DISPATCH(GetVertexAttribivARB, (index, pname, params), (F, "glGetVertexAttribiv(%d, 0x%x, %p);\n", index, pname, (const void *) params));
}

KEYWORD1 void KEYWORD2 NAME(GetVertexAttribivARB)(GLuint index, GLenum pname, GLint * params)
{
   DISPATCH(GetVertexAttribivARB, (index, pname, params), (F, "glGetVertexAttribivARB(%d, 0x%x, %p);\n", index, pname, (const void *) params));
}

KEYWORD1 void KEYWORD2 NAME(ProgramEnvParameter4dARB)(GLenum target, GLuint index, GLdouble x, GLdouble y, GLdouble z, GLdouble w)
{
   DISPATCH(ProgramEnvParameter4dARB, (target, index, x, y, z, w), (F, "glProgramEnvParameter4dARB(0x%x, %d, %f, %f, %f, %f);\n", target, index, x, y, z, w));
}

KEYWORD1 void KEYWORD2 NAME(ProgramEnvParameter4dvARB)(GLenum target, GLuint index, const GLdouble * params)
{
   DISPATCH(ProgramEnvParameter4dvARB, (target, index, params), (F, "glProgramEnvParameter4dvARB(0x%x, %d, %p);\n", target, index, (const void *) params));
}

KEYWORD1 void KEYWORD2 NAME(ProgramEnvParameter4fARB)(GLenum target, GLuint index, GLfloat x, GLfloat y, GLfloat z, GLfloat w)
{
   DISPATCH(ProgramEnvParameter4fARB, (target, index, x, y, z, w), (F, "glProgramEnvParameter4fARB(0x%x, %d, %f, %f, %f, %f);\n", target, index, x, y, z, w));
}

KEYWORD1 void KEYWORD2 NAME(ProgramEnvParameter4fvARB)(GLenum target, GLuint index, const GLfloat * params)
{
   DISPATCH(ProgramEnvParameter4fvARB, (target, index, params), (F, "glProgramEnvParameter4fvARB(0x%x, %d, %p);\n", target, index, (const void *) params));
}

KEYWORD1 void KEYWORD2 NAME(ProgramLocalParameter4dARB)(GLenum target, GLuint index, GLdouble x, GLdouble y, GLdouble z, GLdouble w)
{
   DISPATCH(ProgramLocalParameter4dARB, (target, index, x, y, z, w), (F, "glProgramLocalParameter4dARB(0x%x, %d, %f, %f, %f, %f);\n", target, index, x, y, z, w));
}

KEYWORD1 void KEYWORD2 NAME(ProgramLocalParameter4dvARB)(GLenum target, GLuint index, const GLdouble * params)
{
   DISPATCH(ProgramLocalParameter4dvARB, (target, index, params), (F, "glProgramLocalParameter4dvARB(0x%x, %d, %p);\n", target, index, (const void *) params));
}

KEYWORD1 void KEYWORD2 NAME(ProgramLocalParameter4fARB)(GLenum target, GLuint index, GLfloat x, GLfloat y, GLfloat z, GLfloat w)
{
   DISPATCH(ProgramLocalParameter4fARB, (target, index, x, y, z, w), (F, "glProgramLocalParameter4fARB(0x%x, %d, %f, %f, %f, %f);\n", target, index, x, y, z, w));
}

KEYWORD1 void KEYWORD2 NAME(ProgramLocalParameter4fvARB)(GLenum target, GLuint index, const GLfloat * params)
{
   DISPATCH(ProgramLocalParameter4fvARB, (target, index, params), (F, "glProgramLocalParameter4fvARB(0x%x, %d, %p);\n", target, index, (const void *) params));
}

KEYWORD1 void KEYWORD2 NAME(ProgramStringARB)(GLenum target, GLenum format, GLsizei len, const GLvoid * string)
{
   DISPATCH(ProgramStringARB, (target, format, len, string), (F, "glProgramStringARB(0x%x, 0x%x, %d, %p);\n", target, format, len, (const void *) string));
}

KEYWORD1 void KEYWORD2 NAME(VertexAttrib1d)(GLuint index, GLdouble x)
{
   DISPATCH(VertexAttrib1dARB, (index, x), (F, "glVertexAttrib1d(%d, %f);\n", index, x));
}

KEYWORD1 void KEYWORD2 NAME(VertexAttrib1dARB)(GLuint index, GLdouble x)
{
   DISPATCH(VertexAttrib1dARB, (index, x), (F, "glVertexAttrib1dARB(%d, %f);\n", index, x));
}

KEYWORD1 void KEYWORD2 NAME(VertexAttrib1dv)(GLuint index, const GLdouble * v)
{
   DISPATCH(VertexAttrib1dvARB, (index, v), (F, "glVertexAttrib1dv(%d, %p);\n", index, (const void *) v));
}

KEYWORD1 void KEYWORD2 NAME(VertexAttrib1dvARB)(GLuint index, const GLdouble * v)
{
   DISPATCH(VertexAttrib1dvARB, (index, v), (F, "glVertexAttrib1dvARB(%d, %p);\n", index, (const void *) v));
}

KEYWORD1 void KEYWORD2 NAME(VertexAttrib1f)(GLuint index, GLfloat x)
{
   DISPATCH(VertexAttrib1fARB, (index, x), (F, "glVertexAttrib1f(%d, %f);\n", index, x));
}

KEYWORD1 void KEYWORD2 NAME(VertexAttrib1fARB)(GLuint index, GLfloat x)
{
   DISPATCH(VertexAttrib1fARB, (index, x), (F, "glVertexAttrib1fARB(%d, %f);\n", index, x));
}

KEYWORD1 void KEYWORD2 NAME(VertexAttrib1fv)(GLuint index, const GLfloat * v)
{
   DISPATCH(VertexAttrib1fvARB, (index, v), (F, "glVertexAttrib1fv(%d, %p);\n", index, (const void *) v));
}

KEYWORD1 void KEYWORD2 NAME(VertexAttrib1fvARB)(GLuint index, const GLfloat * v)
{
   DISPATCH(VertexAttrib1fvARB, (index, v), (F, "glVertexAttrib1fvARB(%d, %p);\n", index, (const void *) v));
}

KEYWORD1 void KEYWORD2 NAME(VertexAttrib1s)(GLuint index, GLshort x)
{
   DISPATCH(VertexAttrib1sARB, (index, x), (F, "glVertexAttrib1s(%d, %d);\n", index, x));
}

KEYWORD1 void KEYWORD2 NAME(VertexAttrib1sARB)(GLuint index, GLshort x)
{
   DISPATCH(VertexAttrib1sARB, (index, x), (F, "glVertexAttrib1sARB(%d, %d);\n", index, x));
}

KEYWORD1 void KEYWORD2 NAME(VertexAttrib1sv)(GLuint index, const GLshort * v)
{
   DISPATCH(VertexAttrib1svARB, (index, v), (F, "glVertexAttrib1sv(%d, %p);\n", index, (const void *) v));
}

KEYWORD1 void KEYWORD2 NAME(VertexAttrib1svARB)(GLuint index, const GLshort * v)
{
   DISPATCH(VertexAttrib1svARB, (index, v), (F, "glVertexAttrib1svARB(%d, %p);\n", index, (const void *) v));
}

KEYWORD1 void KEYWORD2 NAME(VertexAttrib2d)(GLuint index, GLdouble x, GLdouble y)
{
   DISPATCH(VertexAttrib2dARB, (index, x, y), (F, "glVertexAttrib2d(%d, %f, %f);\n", index, x, y));
}

KEYWORD1 void KEYWORD2 NAME(VertexAttrib2dARB)(GLuint index, GLdouble x, GLdouble y)
{
   DISPATCH(VertexAttrib2dARB, (index, x, y), (F, "glVertexAttrib2dARB(%d, %f, %f);\n", index, x, y));
}

KEYWORD1 void KEYWORD2 NAME(VertexAttrib2dv)(GLuint index, const GLdouble * v)
{
   DISPATCH(VertexAttrib2dvARB, (index, v), (F, "glVertexAttrib2dv(%d, %p);\n", index, (const void *) v));
}

KEYWORD1 void KEYWORD2 NAME(VertexAttrib2dvARB)(GLuint index, const GLdouble * v)
{
   DISPATCH(VertexAttrib2dvARB, (index, v), (F, "glVertexAttrib2dvARB(%d, %p);\n", index, (const void *) v));
}

KEYWORD1 void KEYWORD2 NAME(VertexAttrib2f)(GLuint index, GLfloat x, GLfloat y)
{
   DISPATCH(VertexAttrib2fARB, (index, x, y), (F, "glVertexAttrib2f(%d, %f, %f);\n", index, x, y));
}

KEYWORD1 void KEYWORD2 NAME(VertexAttrib2fARB)(GLuint index, GLfloat x, GLfloat y)
{
   DISPATCH(VertexAttrib2fARB, (index, x, y), (F, "glVertexAttrib2fARB(%d, %f, %f);\n", index, x, y));
}

KEYWORD1 void KEYWORD2 NAME(VertexAttrib2fv)(GLuint index, const GLfloat * v)
{
   DISPATCH(VertexAttrib2fvARB, (index, v), (F, "glVertexAttrib2fv(%d, %p);\n", index, (const void *) v));
}

KEYWORD1 void KEYWORD2 NAME(VertexAttrib2fvARB)(GLuint index, const GLfloat * v)
{
   DISPATCH(VertexAttrib2fvARB, (index, v), (F, "glVertexAttrib2fvARB(%d, %p);\n", index, (const void *) v));
}

KEYWORD1 void KEYWORD2 NAME(VertexAttrib2s)(GLuint index, GLshort x, GLshort y)
{
   DISPATCH(VertexAttrib2sARB, (index, x, y), (F, "glVertexAttrib2s(%d, %d, %d);\n", index, x, y));
}

KEYWORD1 void KEYWORD2 NAME(VertexAttrib2sARB)(GLuint index, GLshort x, GLshort y)
{
   DISPATCH(VertexAttrib2sARB, (index, x, y), (F, "glVertexAttrib2sARB(%d, %d, %d);\n", index, x, y));
}

KEYWORD1 void KEYWORD2 NAME(VertexAttrib2sv)(GLuint index, const GLshort * v)
{
   DISPATCH(VertexAttrib2svARB, (index, v), (F, "glVertexAttrib2sv(%d, %p);\n", index, (const void *) v));
}

KEYWORD1 void KEYWORD2 NAME(VertexAttrib2svARB)(GLuint index, const GLshort * v)
{
   DISPATCH(VertexAttrib2svARB, (index, v), (F, "glVertexAttrib2svARB(%d, %p);\n", index, (const void *) v));
}

KEYWORD1 void KEYWORD2 NAME(VertexAttrib3d)(GLuint index, GLdouble x, GLdouble y, GLdouble z)
{
   DISPATCH(VertexAttrib3dARB, (index, x, y, z), (F, "glVertexAttrib3d(%d, %f, %f, %f);\n", index, x, y, z));
}

KEYWORD1 void KEYWORD2 NAME(VertexAttrib3dARB)(GLuint index, GLdouble x, GLdouble y, GLdouble z)
{
   DISPATCH(VertexAttrib3dARB, (index, x, y, z), (F, "glVertexAttrib3dARB(%d, %f, %f, %f);\n", index, x, y, z));
}

KEYWORD1 void KEYWORD2 NAME(VertexAttrib3dv)(GLuint index, const GLdouble * v)
{
   DISPATCH(VertexAttrib3dvARB, (index, v), (F, "glVertexAttrib3dv(%d, %p);\n", index, (const void *) v));
}

KEYWORD1 void KEYWORD2 NAME(VertexAttrib3dvARB)(GLuint index, const GLdouble * v)
{
   DISPATCH(VertexAttrib3dvARB, (index, v), (F, "glVertexAttrib3dvARB(%d, %p);\n", index, (const void *) v));
}

KEYWORD1 void KEYWORD2 NAME(VertexAttrib3f)(GLuint index, GLfloat x, GLfloat y, GLfloat z)
{
   DISPATCH(VertexAttrib3fARB, (index, x, y, z), (F, "glVertexAttrib3f(%d, %f, %f, %f);\n", index, x, y, z));
}

KEYWORD1 void KEYWORD2 NAME(VertexAttrib3fARB)(GLuint index, GLfloat x, GLfloat y, GLfloat z)
{
   DISPATCH(VertexAttrib3fARB, (index, x, y, z), (F, "glVertexAttrib3fARB(%d, %f, %f, %f);\n", index, x, y, z));
}

KEYWORD1 void KEYWORD2 NAME(VertexAttrib3fv)(GLuint index, const GLfloat * v)
{
   DISPATCH(VertexAttrib3fvARB, (index, v), (F, "glVertexAttrib3fv(%d, %p);\n", index, (const void *) v));
}

KEYWORD1 void KEYWORD2 NAME(VertexAttrib3fvARB)(GLuint index, const GLfloat * v)
{
   DISPATCH(VertexAttrib3fvARB, (index, v), (F, "glVertexAttrib3fvARB(%d, %p);\n", index, (const void *) v));
}

KEYWORD1 void KEYWORD2 NAME(VertexAttrib3s)(GLuint index, GLshort x, GLshort y, GLshort z)
{
   DISPATCH(VertexAttrib3sARB, (index, x, y, z), (F, "glVertexAttrib3s(%d, %d, %d, %d);\n", index, x, y, z));
}

KEYWORD1 void KEYWORD2 NAME(VertexAttrib3sARB)(GLuint index, GLshort x, GLshort y, GLshort z)
{
   DISPATCH(VertexAttrib3sARB, (index, x, y, z), (F, "glVertexAttrib3sARB(%d, %d, %d, %d);\n", index, x, y, z));
}

KEYWORD1 void KEYWORD2 NAME(VertexAttrib3sv)(GLuint index, const GLshort * v)
{
   DISPATCH(VertexAttrib3svARB, (index, v), (F, "glVertexAttrib3sv(%d, %p);\n", index, (const void *) v));
}

KEYWORD1 void KEYWORD2 NAME(VertexAttrib3svARB)(GLuint index, const GLshort * v)
{
   DISPATCH(VertexAttrib3svARB, (index, v), (F, "glVertexAttrib3svARB(%d, %p);\n", index, (const void *) v));
}

KEYWORD1 void KEYWORD2 NAME(VertexAttrib4Nbv)(GLuint index, const GLbyte * v)
{
   DISPATCH(VertexAttrib4NbvARB, (index, v), (F, "glVertexAttrib4Nbv(%d, %p);\n", index, (const void *) v));
}

KEYWORD1 void KEYWORD2 NAME(VertexAttrib4NbvARB)(GLuint index, const GLbyte * v)
{
   DISPATCH(VertexAttrib4NbvARB, (index, v), (F, "glVertexAttrib4NbvARB(%d, %p);\n", index, (const void *) v));
}

KEYWORD1 void KEYWORD2 NAME(VertexAttrib4Niv)(GLuint index, const GLint * v)
{
   DISPATCH(VertexAttrib4NivARB, (index, v), (F, "glVertexAttrib4Niv(%d, %p);\n", index, (const void *) v));
}

KEYWORD1 void KEYWORD2 NAME(VertexAttrib4NivARB)(GLuint index, const GLint * v)
{
   DISPATCH(VertexAttrib4NivARB, (index, v), (F, "glVertexAttrib4NivARB(%d, %p);\n", index, (const void *) v));
}

KEYWORD1 void KEYWORD2 NAME(VertexAttrib4Nsv)(GLuint index, const GLshort * v)
{
   DISPATCH(VertexAttrib4NsvARB, (index, v), (F, "glVertexAttrib4Nsv(%d, %p);\n", index, (const void *) v));
}

KEYWORD1 void KEYWORD2 NAME(VertexAttrib4NsvARB)(GLuint index, const GLshort * v)
{
   DISPATCH(VertexAttrib4NsvARB, (index, v), (F, "glVertexAttrib4NsvARB(%d, %p);\n", index, (const void *) v));
}

KEYWORD1 void KEYWORD2 NAME(VertexAttrib4Nub)(GLuint index, GLubyte x, GLubyte y, GLubyte z, GLubyte w)
{
   DISPATCH(VertexAttrib4NubARB, (index, x, y, z, w), (F, "glVertexAttrib4Nub(%d, %d, %d, %d, %d);\n", index, x, y, z, w));
}

KEYWORD1 void KEYWORD2 NAME(VertexAttrib4NubARB)(GLuint index, GLubyte x, GLubyte y, GLubyte z, GLubyte w)
{
   DISPATCH(VertexAttrib4NubARB, (index, x, y, z, w), (F, "glVertexAttrib4NubARB(%d, %d, %d, %d, %d);\n", index, x, y, z, w));
}

KEYWORD1 void KEYWORD2 NAME(VertexAttrib4Nubv)(GLuint index, const GLubyte * v)
{
   DISPATCH(VertexAttrib4NubvARB, (index, v), (F, "glVertexAttrib4Nubv(%d, %p);\n", index, (const void *) v));
}

KEYWORD1 void KEYWORD2 NAME(VertexAttrib4NubvARB)(GLuint index, const GLubyte * v)
{
   DISPATCH(VertexAttrib4NubvARB, (index, v), (F, "glVertexAttrib4NubvARB(%d, %p);\n", index, (const void *) v));
}

KEYWORD1 void KEYWORD2 NAME(VertexAttrib4Nuiv)(GLuint index, const GLuint * v)
{
   DISPATCH(VertexAttrib4NuivARB, (index, v), (F, "glVertexAttrib4Nuiv(%d, %p);\n", index, (const void *) v));
}

KEYWORD1 void KEYWORD2 NAME(VertexAttrib4NuivARB)(GLuint index, const GLuint * v)
{
   DISPATCH(VertexAttrib4NuivARB, (index, v), (F, "glVertexAttrib4NuivARB(%d, %p);\n", index, (const void *) v));
}

KEYWORD1 void KEYWORD2 NAME(VertexAttrib4Nusv)(GLuint index, const GLushort * v)
{
   DISPATCH(VertexAttrib4NusvARB, (index, v), (F, "glVertexAttrib4Nusv(%d, %p);\n", index, (const void *) v));
}

KEYWORD1 void KEYWORD2 NAME(VertexAttrib4NusvARB)(GLuint index, const GLushort * v)
{
   DISPATCH(VertexAttrib4NusvARB, (index, v), (F, "glVertexAttrib4NusvARB(%d, %p);\n", index, (const void *) v));
}

KEYWORD1 void KEYWORD2 NAME(VertexAttrib4bvARB)(GLuint index, const GLbyte * v)
{
   DISPATCH(VertexAttrib4bvARB, (index, v), (F, "glVertexAttrib4bvARB(%d, %p);\n", index, (const void *) v));
}

KEYWORD1 void KEYWORD2 NAME(VertexAttrib4d)(GLuint index, GLdouble x, GLdouble y, GLdouble z, GLdouble w)
{
   DISPATCH(VertexAttrib4dARB, (index, x, y, z, w), (F, "glVertexAttrib4d(%d, %f, %f, %f, %f);\n", index, x, y, z, w));
}

KEYWORD1 void KEYWORD2 NAME(VertexAttrib4dARB)(GLuint index, GLdouble x, GLdouble y, GLdouble z, GLdouble w)
{
   DISPATCH(VertexAttrib4dARB, (index, x, y, z, w), (F, "glVertexAttrib4dARB(%d, %f, %f, %f, %f);\n", index, x, y, z, w));
}

KEYWORD1 void KEYWORD2 NAME(VertexAttrib4dv)(GLuint index, const GLdouble * v)
{
   DISPATCH(VertexAttrib4dvARB, (index, v), (F, "glVertexAttrib4dv(%d, %p);\n", index, (const void *) v));
}

KEYWORD1 void KEYWORD2 NAME(VertexAttrib4dvARB)(GLuint index, const GLdouble * v)
{
   DISPATCH(VertexAttrib4dvARB, (index, v), (F, "glVertexAttrib4dvARB(%d, %p);\n", index, (const void *) v));
}

KEYWORD1 void KEYWORD2 NAME(VertexAttrib4f)(GLuint index, GLfloat x, GLfloat y, GLfloat z, GLfloat w)
{
   DISPATCH(VertexAttrib4fARB, (index, x, y, z, w), (F, "glVertexAttrib4f(%d, %f, %f, %f, %f);\n", index, x, y, z, w));
}

KEYWORD1 void KEYWORD2 NAME(VertexAttrib4fARB)(GLuint index, GLfloat x, GLfloat y, GLfloat z, GLfloat w)
{
   DISPATCH(VertexAttrib4fARB, (index, x, y, z, w), (F, "glVertexAttrib4fARB(%d, %f, %f, %f, %f);\n", index, x, y, z, w));
}

KEYWORD1 void KEYWORD2 NAME(VertexAttrib4fv)(GLuint index, const GLfloat * v)
{
   DISPATCH(VertexAttrib4fvARB, (index, v), (F, "glVertexAttrib4fv(%d, %p);\n", index, (const void *) v));
}

KEYWORD1 void KEYWORD2 NAME(VertexAttrib4fvARB)(GLuint index, const GLfloat * v)
{
   DISPATCH(VertexAttrib4fvARB, (index, v), (F, "glVertexAttrib4fvARB(%d, %p);\n", index, (const void *) v));
}

KEYWORD1 void KEYWORD2 NAME(VertexAttrib4ivARB)(GLuint index, const GLint * v)
{
   DISPATCH(VertexAttrib4ivARB, (index, v), (F, "glVertexAttrib4ivARB(%d, %p);\n", index, (const void *) v));
}

KEYWORD1 void KEYWORD2 NAME(VertexAttrib4s)(GLuint index, GLshort x, GLshort y, GLshort z, GLshort w)
{
   DISPATCH(VertexAttrib4sARB, (index, x, y, z, w), (F, "glVertexAttrib4s(%d, %d, %d, %d, %d);\n", index, x, y, z, w));
}

KEYWORD1 void KEYWORD2 NAME(VertexAttrib4sARB)(GLuint index, GLshort x, GLshort y, GLshort z, GLshort w)
{
   DISPATCH(VertexAttrib4sARB, (index, x, y, z, w), (F, "glVertexAttrib4sARB(%d, %d, %d, %d, %d);\n", index, x, y, z, w));
}

KEYWORD1 void KEYWORD2 NAME(VertexAttrib4sv)(GLuint index, const GLshort * v)
{
   DISPATCH(VertexAttrib4svARB, (index, v), (F, "glVertexAttrib4sv(%d, %p);\n", index, (const void *) v));
}

KEYWORD1 void KEYWORD2 NAME(VertexAttrib4svARB)(GLuint index, const GLshort * v)
{
   DISPATCH(VertexAttrib4svARB, (index, v), (F, "glVertexAttrib4svARB(%d, %p);\n", index, (const void *) v));
}

KEYWORD1 void KEYWORD2 NAME(VertexAttrib4ubvARB)(GLuint index, const GLubyte * v)
{
   DISPATCH(VertexAttrib4ubvARB, (index, v), (F, "glVertexAttrib4ubvARB(%d, %p);\n", index, (const void *) v));
}

KEYWORD1 void KEYWORD2 NAME(VertexAttrib4uivARB)(GLuint index, const GLuint * v)
{
   DISPATCH(VertexAttrib4uivARB, (index, v), (F, "glVertexAttrib4uivARB(%d, %p);\n", index, (const void *) v));
}

KEYWORD1 void KEYWORD2 NAME(VertexAttrib4usvARB)(GLuint index, const GLushort * v)
{
   DISPATCH(VertexAttrib4usvARB, (index, v), (F, "glVertexAttrib4usvARB(%d, %p);\n", index, (const void *) v));
}

KEYWORD1 void KEYWORD2 NAME(VertexAttribPointer)(GLuint index, GLint size, GLenum type, GLboolean normalized, GLsizei stride, const GLvoid * pointer)
{
   DISPATCH(VertexAttribPointerARB, (index, size, type, normalized, stride, pointer), (F, "glVertexAttribPointer(%d, %d, 0x%x, %d, %d, %p);\n", index, size, type, normalized, stride, (const void *) pointer));
}

KEYWORD1 void KEYWORD2 NAME(VertexAttribPointerARB)(GLuint index, GLint size, GLenum type, GLboolean normalized, GLsizei stride, const GLvoid * pointer)
{
   DISPATCH(VertexAttribPointerARB, (index, size, type, normalized, stride, pointer), (F, "glVertexAttribPointerARB(%d, %d, 0x%x, %d, %d, %p);\n", index, size, type, normalized, stride, (const void *) pointer));
}

KEYWORD1 void KEYWORD2 NAME(BindBuffer)(GLenum target, GLuint buffer)
{
   DISPATCH(BindBufferARB, (target, buffer), (F, "glBindBuffer(0x%x, %d);\n", target, buffer));
}

KEYWORD1 void KEYWORD2 NAME(BindBufferARB)(GLenum target, GLuint buffer)
{
   DISPATCH(BindBufferARB, (target, buffer), (F, "glBindBufferARB(0x%x, %d);\n", target, buffer));
}

KEYWORD1 void KEYWORD2 NAME(BufferData)(GLenum target, GLsizeiptr size, const GLvoid * data, GLenum usage)
{
   DISPATCH(BufferDataARB, (target, size, data, usage), (F, "glBufferData(0x%x, %d, %p, 0x%x);\n", target, size, (const void *) data, usage));
}

KEYWORD1 void KEYWORD2 NAME(BufferDataARB)(GLenum target, GLsizeiptrARB size, const GLvoid * data, GLenum usage)
{
   DISPATCH(BufferDataARB, (target, size, data, usage), (F, "glBufferDataARB(0x%x, %d, %p, 0x%x);\n", target, size, (const void *) data, usage));
}

KEYWORD1 void KEYWORD2 NAME(BufferSubData)(GLenum target, GLintptr offset, GLsizeiptr size, const GLvoid * data)
{
   DISPATCH(BufferSubDataARB, (target, offset, size, data), (F, "glBufferSubData(0x%x, %d, %d, %p);\n", target, offset, size, (const void *) data));
}

KEYWORD1 void KEYWORD2 NAME(BufferSubDataARB)(GLenum target, GLintptrARB offset, GLsizeiptrARB size, const GLvoid * data)
{
   DISPATCH(BufferSubDataARB, (target, offset, size, data), (F, "glBufferSubDataARB(0x%x, %d, %d, %p);\n", target, offset, size, (const void *) data));
}

KEYWORD1 void KEYWORD2 NAME(DeleteBuffers)(GLsizei n, const GLuint * buffer)
{
   DISPATCH(DeleteBuffersARB, (n, buffer), (F, "glDeleteBuffers(%d, %p);\n", n, (const void *) buffer));
}

KEYWORD1 void KEYWORD2 NAME(DeleteBuffersARB)(GLsizei n, const GLuint * buffer)
{
   DISPATCH(DeleteBuffersARB, (n, buffer), (F, "glDeleteBuffersARB(%d, %p);\n", n, (const void *) buffer));
}

KEYWORD1 void KEYWORD2 NAME(GenBuffers)(GLsizei n, GLuint * buffer)
{
   DISPATCH(GenBuffersARB, (n, buffer), (F, "glGenBuffers(%d, %p);\n", n, (const void *) buffer));
}

KEYWORD1 void KEYWORD2 NAME(GenBuffersARB)(GLsizei n, GLuint * buffer)
{
   DISPATCH(GenBuffersARB, (n, buffer), (F, "glGenBuffersARB(%d, %p);\n", n, (const void *) buffer));
}

KEYWORD1 void KEYWORD2 NAME(GetBufferParameteriv)(GLenum target, GLenum pname, GLint * params)
{
   DISPATCH(GetBufferParameterivARB, (target, pname, params), (F, "glGetBufferParameteriv(0x%x, 0x%x, %p);\n", target, pname, (const void *) params));
}

KEYWORD1 void KEYWORD2 NAME(GetBufferParameterivARB)(GLenum target, GLenum pname, GLint * params)
{
   DISPATCH(GetBufferParameterivARB, (target, pname, params), (F, "glGetBufferParameterivARB(0x%x, 0x%x, %p);\n", target, pname, (const void *) params));
}

KEYWORD1 void KEYWORD2 NAME(GetBufferPointerv)(GLenum target, GLenum pname, GLvoid ** params)
{
   DISPATCH(GetBufferPointervARB, (target, pname, params), (F, "glGetBufferPointerv(0x%x, 0x%x, %p);\n", target, pname, (const void *) params));
}

KEYWORD1 void KEYWORD2 NAME(GetBufferPointervARB)(GLenum target, GLenum pname, GLvoid ** params)
{
   DISPATCH(GetBufferPointervARB, (target, pname, params), (F, "glGetBufferPointervARB(0x%x, 0x%x, %p);\n", target, pname, (const void *) params));
}

KEYWORD1 void KEYWORD2 NAME(GetBufferSubData)(GLenum target, GLintptr offset, GLsizeiptr size, GLvoid * data)
{
   DISPATCH(GetBufferSubDataARB, (target, offset, size, data), (F, "glGetBufferSubData(0x%x, %d, %d, %p);\n", target, offset, size, (const void *) data));
}

KEYWORD1 void KEYWORD2 NAME(GetBufferSubDataARB)(GLenum target, GLintptrARB offset, GLsizeiptrARB size, GLvoid * data)
{
   DISPATCH(GetBufferSubDataARB, (target, offset, size, data), (F, "glGetBufferSubDataARB(0x%x, %d, %d, %p);\n", target, offset, size, (const void *) data));
}

KEYWORD1 GLboolean KEYWORD2 NAME(IsBuffer)(GLuint buffer)
{
   RETURN_DISPATCH(IsBufferARB, (buffer), (F, "glIsBuffer(%d);\n", buffer));
}

KEYWORD1 GLboolean KEYWORD2 NAME(IsBufferARB)(GLuint buffer)
{
   RETURN_DISPATCH(IsBufferARB, (buffer), (F, "glIsBufferARB(%d);\n", buffer));
}

KEYWORD1 GLvoid * KEYWORD2 NAME(MapBuffer)(GLenum target, GLenum access)
{
   RETURN_DISPATCH(MapBufferARB, (target, access), (F, "glMapBuffer(0x%x, 0x%x);\n", target, access));
}

KEYWORD1 GLvoid * KEYWORD2 NAME(MapBufferARB)(GLenum target, GLenum access)
{
   RETURN_DISPATCH(MapBufferARB, (target, access), (F, "glMapBufferARB(0x%x, 0x%x);\n", target, access));
}

KEYWORD1 GLboolean KEYWORD2 NAME(UnmapBuffer)(GLenum target)
{
   RETURN_DISPATCH(UnmapBufferARB, (target), (F, "glUnmapBuffer(0x%x);\n", target));
}

KEYWORD1 GLboolean KEYWORD2 NAME(UnmapBufferARB)(GLenum target)
{
   RETURN_DISPATCH(UnmapBufferARB, (target), (F, "glUnmapBufferARB(0x%x);\n", target));
}

KEYWORD1 void KEYWORD2 NAME(BeginQuery)(GLenum target, GLuint id)
{
   DISPATCH(BeginQueryARB, (target, id), (F, "glBeginQuery(0x%x, %d);\n", target, id));
}

KEYWORD1 void KEYWORD2 NAME(BeginQueryARB)(GLenum target, GLuint id)
{
   DISPATCH(BeginQueryARB, (target, id), (F, "glBeginQueryARB(0x%x, %d);\n", target, id));
}

KEYWORD1 void KEYWORD2 NAME(DeleteQueries)(GLsizei n, const GLuint * ids)
{
   DISPATCH(DeleteQueriesARB, (n, ids), (F, "glDeleteQueries(%d, %p);\n", n, (const void *) ids));
}

KEYWORD1 void KEYWORD2 NAME(DeleteQueriesARB)(GLsizei n, const GLuint * ids)
{
   DISPATCH(DeleteQueriesARB, (n, ids), (F, "glDeleteQueriesARB(%d, %p);\n", n, (const void *) ids));
}

KEYWORD1 void KEYWORD2 NAME(EndQuery)(GLenum target)
{
   DISPATCH(EndQueryARB, (target), (F, "glEndQuery(0x%x);\n", target));
}

KEYWORD1 void KEYWORD2 NAME(EndQueryARB)(GLenum target)
{
   DISPATCH(EndQueryARB, (target), (F, "glEndQueryARB(0x%x);\n", target));
}

KEYWORD1 void KEYWORD2 NAME(GenQueries)(GLsizei n, GLuint * ids)
{
   DISPATCH(GenQueriesARB, (n, ids), (F, "glGenQueries(%d, %p);\n", n, (const void *) ids));
}

KEYWORD1 void KEYWORD2 NAME(GenQueriesARB)(GLsizei n, GLuint * ids)
{
   DISPATCH(GenQueriesARB, (n, ids), (F, "glGenQueriesARB(%d, %p);\n", n, (const void *) ids));
}

KEYWORD1 void KEYWORD2 NAME(GetQueryObjectiv)(GLuint id, GLenum pname, GLint * params)
{
   DISPATCH(GetQueryObjectivARB, (id, pname, params), (F, "glGetQueryObjectiv(%d, 0x%x, %p);\n", id, pname, (const void *) params));
}

KEYWORD1 void KEYWORD2 NAME(GetQueryObjectivARB)(GLuint id, GLenum pname, GLint * params)
{
   DISPATCH(GetQueryObjectivARB, (id, pname, params), (F, "glGetQueryObjectivARB(%d, 0x%x, %p);\n", id, pname, (const void *) params));
}

KEYWORD1 void KEYWORD2 NAME(GetQueryObjectuiv)(GLuint id, GLenum pname, GLuint * params)
{
   DISPATCH(GetQueryObjectuivARB, (id, pname, params), (F, "glGetQueryObjectuiv(%d, 0x%x, %p);\n", id, pname, (const void *) params));
}

KEYWORD1 void KEYWORD2 NAME(GetQueryObjectuivARB)(GLuint id, GLenum pname, GLuint * params)
{
   DISPATCH(GetQueryObjectuivARB, (id, pname, params), (F, "glGetQueryObjectuivARB(%d, 0x%x, %p);\n", id, pname, (const void *) params));
}

KEYWORD1 void KEYWORD2 NAME(GetQueryiv)(GLenum target, GLenum pname, GLint * params)
{
   DISPATCH(GetQueryivARB, (target, pname, params), (F, "glGetQueryiv(0x%x, 0x%x, %p);\n", target, pname, (const void *) params));
}

KEYWORD1 void KEYWORD2 NAME(GetQueryivARB)(GLenum target, GLenum pname, GLint * params)
{
   DISPATCH(GetQueryivARB, (target, pname, params), (F, "glGetQueryivARB(0x%x, 0x%x, %p);\n", target, pname, (const void *) params));
}

KEYWORD1 GLboolean KEYWORD2 NAME(IsQuery)(GLuint id)
{
   RETURN_DISPATCH(IsQueryARB, (id), (F, "glIsQuery(%d);\n", id));
}

KEYWORD1 GLboolean KEYWORD2 NAME(IsQueryARB)(GLuint id)
{
   RETURN_DISPATCH(IsQueryARB, (id), (F, "glIsQueryARB(%d);\n", id));
}

KEYWORD1 void KEYWORD2 NAME(AttachObjectARB)(GLhandleARB containerObj, GLhandleARB obj)
{
   DISPATCH(AttachObjectARB, (containerObj, obj), (F, "glAttachObjectARB(%d, %d);\n", containerObj, obj));
}

KEYWORD1 void KEYWORD2 NAME(CompileShader)(GLuint shader)
{
   DISPATCH(CompileShaderARB, (shader), (F, "glCompileShader(%d);\n", shader));
}

KEYWORD1 void KEYWORD2 NAME(CompileShaderARB)(GLhandleARB shader)
{
   DISPATCH(CompileShaderARB, (shader), (F, "glCompileShaderARB(%d);\n", shader));
}

KEYWORD1 GLhandleARB KEYWORD2 NAME(CreateProgramObjectARB)(void)
{
   RETURN_DISPATCH(CreateProgramObjectARB, (), (F, "glCreateProgramObjectARB();\n"));
}

KEYWORD1 GLhandleARB KEYWORD2 NAME(CreateShaderObjectARB)(GLenum shaderType)
{
   RETURN_DISPATCH(CreateShaderObjectARB, (shaderType), (F, "glCreateShaderObjectARB(0x%x);\n", shaderType));
}

KEYWORD1 void KEYWORD2 NAME(DeleteObjectARB)(GLhandleARB obj)
{
   DISPATCH(DeleteObjectARB, (obj), (F, "glDeleteObjectARB(%d);\n", obj));
}

KEYWORD1 void KEYWORD2 NAME(DetachObjectARB)(GLhandleARB containerObj, GLhandleARB attachedObj)
{
   DISPATCH(DetachObjectARB, (containerObj, attachedObj), (F, "glDetachObjectARB(%d, %d);\n", containerObj, attachedObj));
}

KEYWORD1 void KEYWORD2 NAME(GetActiveUniform)(GLuint program, GLuint index, GLsizei bufSize, GLsizei * length, GLint * size, GLenum * type, GLchar * name)
{
   DISPATCH(GetActiveUniformARB, (program, index, bufSize, length, size, type, name), (F, "glGetActiveUniform(%d, %d, %d, %p, %p, %p, %p);\n", program, index, bufSize, (const void *) length, (const void *) size, (const void *) type, (const void *) name));
}

KEYWORD1 void KEYWORD2 NAME(GetActiveUniformARB)(GLhandleARB program, GLuint index, GLsizei bufSize, GLsizei * length, GLint * size, GLenum * type, GLcharARB * name)
{
   DISPATCH(GetActiveUniformARB, (program, index, bufSize, length, size, type, name), (F, "glGetActiveUniformARB(%d, %d, %d, %p, %p, %p, %p);\n", program, index, bufSize, (const void *) length, (const void *) size, (const void *) type, (const void *) name));
}

KEYWORD1 void KEYWORD2 NAME(GetAttachedObjectsARB)(GLhandleARB containerObj, GLsizei maxLength, GLsizei * length, GLhandleARB * infoLog)
{
   DISPATCH(GetAttachedObjectsARB, (containerObj, maxLength, length, infoLog), (F, "glGetAttachedObjectsARB(%d, %d, %p, %p);\n", containerObj, maxLength, (const void *) length, (const void *) infoLog));
}

KEYWORD1 GLhandleARB KEYWORD2 NAME(GetHandleARB)(GLenum pname)
{
   RETURN_DISPATCH(GetHandleARB, (pname), (F, "glGetHandleARB(0x%x);\n", pname));
}

KEYWORD1 void KEYWORD2 NAME(GetInfoLogARB)(GLhandleARB obj, GLsizei maxLength, GLsizei * length, GLcharARB * infoLog)
{
   DISPATCH(GetInfoLogARB, (obj, maxLength, length, infoLog), (F, "glGetInfoLogARB(%d, %d, %p, %p);\n", obj, maxLength, (const void *) length, (const void *) infoLog));
}

KEYWORD1 void KEYWORD2 NAME(GetObjectParameterfvARB)(GLhandleARB obj, GLenum pname, GLfloat * params)
{
   DISPATCH(GetObjectParameterfvARB, (obj, pname, params), (F, "glGetObjectParameterfvARB(%d, 0x%x, %p);\n", obj, pname, (const void *) params));
}

KEYWORD1 void KEYWORD2 NAME(GetObjectParameterivARB)(GLhandleARB obj, GLenum pname, GLint * params)
{
   DISPATCH(GetObjectParameterivARB, (obj, pname, params), (F, "glGetObjectParameterivARB(%d, 0x%x, %p);\n", obj, pname, (const void *) params));
}

KEYWORD1 void KEYWORD2 NAME(GetShaderSource)(GLuint shader, GLsizei bufSize, GLsizei * length, GLchar * source)
{
   DISPATCH(GetShaderSourceARB, (shader, bufSize, length, source), (F, "glGetShaderSource(%d, %d, %p, %p);\n", shader, bufSize, (const void *) length, (const void *) source));
}

KEYWORD1 void KEYWORD2 NAME(GetShaderSourceARB)(GLhandleARB shader, GLsizei bufSize, GLsizei * length, GLcharARB * source)
{
   DISPATCH(GetShaderSourceARB, (shader, bufSize, length, source), (F, "glGetShaderSourceARB(%d, %d, %p, %p);\n", shader, bufSize, (const void *) length, (const void *) source));
}

KEYWORD1 GLint KEYWORD2 NAME(GetUniformLocation)(GLuint program, const GLchar * name)
{
   RETURN_DISPATCH(GetUniformLocationARB, (program, name), (F, "glGetUniformLocation(%d, %p);\n", program, (const void *) name));
}

KEYWORD1 GLint KEYWORD2 NAME(GetUniformLocationARB)(GLhandleARB program, const GLcharARB * name)
{
   RETURN_DISPATCH(GetUniformLocationARB, (program, name), (F, "glGetUniformLocationARB(%d, %p);\n", program, (const void *) name));
}

KEYWORD1 void KEYWORD2 NAME(GetUniformfv)(GLuint program, GLint location, GLfloat * params)
{
   DISPATCH(GetUniformfvARB, (program, location, params), (F, "glGetUniformfv(%d, %d, %p);\n", program, location, (const void *) params));
}

KEYWORD1 void KEYWORD2 NAME(GetUniformfvARB)(GLhandleARB program, GLint location, GLfloat * params)
{
   DISPATCH(GetUniformfvARB, (program, location, params), (F, "glGetUniformfvARB(%d, %d, %p);\n", program, location, (const void *) params));
}

KEYWORD1 void KEYWORD2 NAME(GetUniformiv)(GLuint program, GLint location, GLint * params)
{
   DISPATCH(GetUniformivARB, (program, location, params), (F, "glGetUniformiv(%d, %d, %p);\n", program, location, (const void *) params));
}

KEYWORD1 void KEYWORD2 NAME(GetUniformivARB)(GLhandleARB program, GLint location, GLint * params)
{
   DISPATCH(GetUniformivARB, (program, location, params), (F, "glGetUniformivARB(%d, %d, %p);\n", program, location, (const void *) params));
}

KEYWORD1 void KEYWORD2 NAME(LinkProgram)(GLuint program)
{
   DISPATCH(LinkProgramARB, (program), (F, "glLinkProgram(%d);\n", program));
}

KEYWORD1 void KEYWORD2 NAME(LinkProgramARB)(GLhandleARB program)
{
   DISPATCH(LinkProgramARB, (program), (F, "glLinkProgramARB(%d);\n", program));
}

KEYWORD1 void KEYWORD2 NAME(ShaderSource)(GLuint shader, GLsizei count, const GLchar ** string, const GLint * length)
{
   DISPATCH(ShaderSourceARB, (shader, count, string, length), (F, "glShaderSource(%d, %d, %p, %p);\n", shader, count, (const void *) string, (const void *) length));
}

KEYWORD1 void KEYWORD2 NAME(ShaderSourceARB)(GLhandleARB shader, GLsizei count, const GLcharARB ** string, const GLint * length)
{
   DISPATCH(ShaderSourceARB, (shader, count, string, length), (F, "glShaderSourceARB(%d, %d, %p, %p);\n", shader, count, (const void *) string, (const void *) length));
}

KEYWORD1 void KEYWORD2 NAME(Uniform1f)(GLint location, GLfloat v0)
{
   DISPATCH(Uniform1fARB, (location, v0), (F, "glUniform1f(%d, %f);\n", location, v0));
}

KEYWORD1 void KEYWORD2 NAME(Uniform1fARB)(GLint location, GLfloat v0)
{
   DISPATCH(Uniform1fARB, (location, v0), (F, "glUniform1fARB(%d, %f);\n", location, v0));
}

KEYWORD1 void KEYWORD2 NAME(Uniform1fv)(GLint location, GLsizei count, const GLfloat * value)
{
   DISPATCH(Uniform1fvARB, (location, count, value), (F, "glUniform1fv(%d, %d, %p);\n", location, count, (const void *) value));
}

KEYWORD1 void KEYWORD2 NAME(Uniform1fvARB)(GLint location, GLsizei count, const GLfloat * value)
{
   DISPATCH(Uniform1fvARB, (location, count, value), (F, "glUniform1fvARB(%d, %d, %p);\n", location, count, (const void *) value));
}

KEYWORD1 void KEYWORD2 NAME(Uniform1i)(GLint location, GLint v0)
{
   DISPATCH(Uniform1iARB, (location, v0), (F, "glUniform1i(%d, %d);\n", location, v0));
}

KEYWORD1 void KEYWORD2 NAME(Uniform1iARB)(GLint location, GLint v0)
{
   DISPATCH(Uniform1iARB, (location, v0), (F, "glUniform1iARB(%d, %d);\n", location, v0));
}

KEYWORD1 void KEYWORD2 NAME(Uniform1iv)(GLint location, GLsizei count, const GLint * value)
{
   DISPATCH(Uniform1ivARB, (location, count, value), (F, "glUniform1iv(%d, %d, %p);\n", location, count, (const void *) value));
}

KEYWORD1 void KEYWORD2 NAME(Uniform1ivARB)(GLint location, GLsizei count, const GLint * value)
{
   DISPATCH(Uniform1ivARB, (location, count, value), (F, "glUniform1ivARB(%d, %d, %p);\n", location, count, (const void *) value));
}

KEYWORD1 void KEYWORD2 NAME(Uniform2f)(GLint location, GLfloat v0, GLfloat v1)
{
   DISPATCH(Uniform2fARB, (location, v0, v1), (F, "glUniform2f(%d, %f, %f);\n", location, v0, v1));
}

KEYWORD1 void KEYWORD2 NAME(Uniform2fARB)(GLint location, GLfloat v0, GLfloat v1)
{
   DISPATCH(Uniform2fARB, (location, v0, v1), (F, "glUniform2fARB(%d, %f, %f);\n", location, v0, v1));
}

KEYWORD1 void KEYWORD2 NAME(Uniform2fv)(GLint location, GLsizei count, const GLfloat * value)
{
   DISPATCH(Uniform2fvARB, (location, count, value), (F, "glUniform2fv(%d, %d, %p);\n", location, count, (const void *) value));
}

KEYWORD1 void KEYWORD2 NAME(Uniform2fvARB)(GLint location, GLsizei count, const GLfloat * value)
{
   DISPATCH(Uniform2fvARB, (location, count, value), (F, "glUniform2fvARB(%d, %d, %p);\n", location, count, (const void *) value));
}

KEYWORD1 void KEYWORD2 NAME(Uniform2i)(GLint location, GLint v0, GLint v1)
{
   DISPATCH(Uniform2iARB, (location, v0, v1), (F, "glUniform2i(%d, %d, %d);\n", location, v0, v1));
}

KEYWORD1 void KEYWORD2 NAME(Uniform2iARB)(GLint location, GLint v0, GLint v1)
{
   DISPATCH(Uniform2iARB, (location, v0, v1), (F, "glUniform2iARB(%d, %d, %d);\n", location, v0, v1));
}

KEYWORD1 void KEYWORD2 NAME(Uniform2iv)(GLint location, GLsizei count, const GLint * value)
{
   DISPATCH(Uniform2ivARB, (location, count, value), (F, "glUniform2iv(%d, %d, %p);\n", location, count, (const void *) value));
}

KEYWORD1 void KEYWORD2 NAME(Uniform2ivARB)(GLint location, GLsizei count, const GLint * value)
{
   DISPATCH(Uniform2ivARB, (location, count, value), (F, "glUniform2ivARB(%d, %d, %p);\n", location, count, (const void *) value));
}

KEYWORD1 void KEYWORD2 NAME(Uniform3f)(GLint location, GLfloat v0, GLfloat v1, GLfloat v2)
{
   DISPATCH(Uniform3fARB, (location, v0, v1, v2), (F, "glUniform3f(%d, %f, %f, %f);\n", location, v0, v1, v2));
}

KEYWORD1 void KEYWORD2 NAME(Uniform3fARB)(GLint location, GLfloat v0, GLfloat v1, GLfloat v2)
{
   DISPATCH(Uniform3fARB, (location, v0, v1, v2), (F, "glUniform3fARB(%d, %f, %f, %f);\n", location, v0, v1, v2));
}

KEYWORD1 void KEYWORD2 NAME(Uniform3fv)(GLint location, GLsizei count, const GLfloat * value)
{
   DISPATCH(Uniform3fvARB, (location, count, value), (F, "glUniform3fv(%d, %d, %p);\n", location, count, (const void *) value));
}

KEYWORD1 void KEYWORD2 NAME(Uniform3fvARB)(GLint location, GLsizei count, const GLfloat * value)
{
   DISPATCH(Uniform3fvARB, (location, count, value), (F, "glUniform3fvARB(%d, %d, %p);\n", location, count, (const void *) value));
}

KEYWORD1 void KEYWORD2 NAME(Uniform3i)(GLint location, GLint v0, GLint v1, GLint v2)
{
   DISPATCH(Uniform3iARB, (location, v0, v1, v2), (F, "glUniform3i(%d, %d, %d, %d);\n", location, v0, v1, v2));
}

KEYWORD1 void KEYWORD2 NAME(Uniform3iARB)(GLint location, GLint v0, GLint v1, GLint v2)
{
   DISPATCH(Uniform3iARB, (location, v0, v1, v2), (F, "glUniform3iARB(%d, %d, %d, %d);\n", location, v0, v1, v2));
}

KEYWORD1 void KEYWORD2 NAME(Uniform3iv)(GLint location, GLsizei count, const GLint * value)
{
   DISPATCH(Uniform3ivARB, (location, count, value), (F, "glUniform3iv(%d, %d, %p);\n", location, count, (const void *) value));
}

KEYWORD1 void KEYWORD2 NAME(Uniform3ivARB)(GLint location, GLsizei count, const GLint * value)
{
   DISPATCH(Uniform3ivARB, (location, count, value), (F, "glUniform3ivARB(%d, %d, %p);\n", location, count, (const void *) value));
}

KEYWORD1 void KEYWORD2 NAME(Uniform4f)(GLint location, GLfloat v0, GLfloat v1, GLfloat v2, GLfloat v3)
{
   DISPATCH(Uniform4fARB, (location, v0, v1, v2, v3), (F, "glUniform4f(%d, %f, %f, %f, %f);\n", location, v0, v1, v2, v3));
}

KEYWORD1 void KEYWORD2 NAME(Uniform4fARB)(GLint location, GLfloat v0, GLfloat v1, GLfloat v2, GLfloat v3)
{
   DISPATCH(Uniform4fARB, (location, v0, v1, v2, v3), (F, "glUniform4fARB(%d, %f, %f, %f, %f);\n", location, v0, v1, v2, v3));
}

KEYWORD1 void KEYWORD2 NAME(Uniform4fv)(GLint location, GLsizei count, const GLfloat * value)
{
   DISPATCH(Uniform4fvARB, (location, count, value), (F, "glUniform4fv(%d, %d, %p);\n", location, count, (const void *) value));
}

KEYWORD1 void KEYWORD2 NAME(Uniform4fvARB)(GLint location, GLsizei count, const GLfloat * value)
{
   DISPATCH(Uniform4fvARB, (location, count, value), (F, "glUniform4fvARB(%d, %d, %p);\n", location, count, (const void *) value));
}

KEYWORD1 void KEYWORD2 NAME(Uniform4i)(GLint location, GLint v0, GLint v1, GLint v2, GLint v3)
{
   DISPATCH(Uniform4iARB, (location, v0, v1, v2, v3), (F, "glUniform4i(%d, %d, %d, %d, %d);\n", location, v0, v1, v2, v3));
}

KEYWORD1 void KEYWORD2 NAME(Uniform4iARB)(GLint location, GLint v0, GLint v1, GLint v2, GLint v3)
{
   DISPATCH(Uniform4iARB, (location, v0, v1, v2, v3), (F, "glUniform4iARB(%d, %d, %d, %d, %d);\n", location, v0, v1, v2, v3));
}

KEYWORD1 void KEYWORD2 NAME(Uniform4iv)(GLint location, GLsizei count, const GLint * value)
{
   DISPATCH(Uniform4ivARB, (location, count, value), (F, "glUniform4iv(%d, %d, %p);\n", location, count, (const void *) value));
}

KEYWORD1 void KEYWORD2 NAME(Uniform4ivARB)(GLint location, GLsizei count, const GLint * value)
{
   DISPATCH(Uniform4ivARB, (location, count, value), (F, "glUniform4ivARB(%d, %d, %p);\n", location, count, (const void *) value));
}

KEYWORD1 void KEYWORD2 NAME(UniformMatrix2fv)(GLint location, GLsizei count, GLboolean transpose, const GLfloat * value)
{
   DISPATCH(UniformMatrix2fvARB, (location, count, transpose, value), (F, "glUniformMatrix2fv(%d, %d, %d, %p);\n", location, count, transpose, (const void *) value));
}

KEYWORD1 void KEYWORD2 NAME(UniformMatrix2fvARB)(GLint location, GLsizei count, GLboolean transpose, const GLfloat * value)
{
   DISPATCH(UniformMatrix2fvARB, (location, count, transpose, value), (F, "glUniformMatrix2fvARB(%d, %d, %d, %p);\n", location, count, transpose, (const void *) value));
}

KEYWORD1 void KEYWORD2 NAME(UniformMatrix3fv)(GLint location, GLsizei count, GLboolean transpose, const GLfloat * value)
{
   DISPATCH(UniformMatrix3fvARB, (location, count, transpose, value), (F, "glUniformMatrix3fv(%d, %d, %d, %p);\n", location, count, transpose, (const void *) value));
}

KEYWORD1 void KEYWORD2 NAME(UniformMatrix3fvARB)(GLint location, GLsizei count, GLboolean transpose, const GLfloat * value)
{
   DISPATCH(UniformMatrix3fvARB, (location, count, transpose, value), (F, "glUniformMatrix3fvARB(%d, %d, %d, %p);\n", location, count, transpose, (const void *) value));
}

KEYWORD1 void KEYWORD2 NAME(UniformMatrix4fv)(GLint location, GLsizei count, GLboolean transpose, const GLfloat * value)
{
   DISPATCH(UniformMatrix4fvARB, (location, count, transpose, value), (F, "glUniformMatrix4fv(%d, %d, %d, %p);\n", location, count, transpose, (const void *) value));
}

KEYWORD1 void KEYWORD2 NAME(UniformMatrix4fvARB)(GLint location, GLsizei count, GLboolean transpose, const GLfloat * value)
{
   DISPATCH(UniformMatrix4fvARB, (location, count, transpose, value), (F, "glUniformMatrix4fvARB(%d, %d, %d, %p);\n", location, count, transpose, (const void *) value));
}

KEYWORD1 void KEYWORD2 NAME(UseProgram)(GLuint program)
{
   DISPATCH(UseProgramObjectARB, (program), (F, "glUseProgram(%d);\n", program));
}

KEYWORD1 void KEYWORD2 NAME(UseProgramObjectARB)(GLhandleARB program)
{
   DISPATCH(UseProgramObjectARB, (program), (F, "glUseProgramObjectARB(%d);\n", program));
}

KEYWORD1 void KEYWORD2 NAME(ValidateProgram)(GLuint program)
{
   DISPATCH(ValidateProgramARB, (program), (F, "glValidateProgram(%d);\n", program));
}

KEYWORD1 void KEYWORD2 NAME(ValidateProgramARB)(GLhandleARB program)
{
   DISPATCH(ValidateProgramARB, (program), (F, "glValidateProgramARB(%d);\n", program));
}

KEYWORD1 void KEYWORD2 NAME(BindAttribLocation)(GLuint program, GLuint index, const GLchar * name)
{
   DISPATCH(BindAttribLocationARB, (program, index, name), (F, "glBindAttribLocation(%d, %d, %p);\n", program, index, (const void *) name));
}

KEYWORD1 void KEYWORD2 NAME(BindAttribLocationARB)(GLhandleARB program, GLuint index, const GLcharARB * name)
{
   DISPATCH(BindAttribLocationARB, (program, index, name), (F, "glBindAttribLocationARB(%d, %d, %p);\n", program, index, (const void *) name));
}

KEYWORD1 void KEYWORD2 NAME(GetActiveAttrib)(GLuint program, GLuint index, GLsizei  bufSize, GLsizei * length, GLint * size, GLenum * type, GLchar * name)
{
   DISPATCH(GetActiveAttribARB, (program, index, bufSize, length, size, type, name), (F, "glGetActiveAttrib(%d, %d, %d, %p, %p, %p, %p);\n", program, index, bufSize, (const void *) length, (const void *) size, (const void *) type, (const void *) name));
}

KEYWORD1 void KEYWORD2 NAME(GetActiveAttribARB)(GLhandleARB program, GLuint index, GLsizei bufSize, GLsizei * length, GLint * size, GLenum * type, GLcharARB * name)
{
   DISPATCH(GetActiveAttribARB, (program, index, bufSize, length, size, type, name), (F, "glGetActiveAttribARB(%d, %d, %d, %p, %p, %p, %p);\n", program, index, bufSize, (const void *) length, (const void *) size, (const void *) type, (const void *) name));
}

KEYWORD1 GLint KEYWORD2 NAME(GetAttribLocation)(GLuint program, const GLchar * name)
{
   RETURN_DISPATCH(GetAttribLocationARB, (program, name), (F, "glGetAttribLocation(%d, %p);\n", program, (const void *) name));
}

KEYWORD1 GLint KEYWORD2 NAME(GetAttribLocationARB)(GLhandleARB program, const GLcharARB * name)
{
   RETURN_DISPATCH(GetAttribLocationARB, (program, name), (F, "glGetAttribLocationARB(%d, %p);\n", program, (const void *) name));
}

KEYWORD1 void KEYWORD2 NAME(DrawBuffers)(GLsizei n, const GLenum * bufs)
{
   DISPATCH(DrawBuffersARB, (n, bufs), (F, "glDrawBuffers(%d, %p);\n", n, (const void *) bufs));
}

KEYWORD1 void KEYWORD2 NAME(DrawBuffersARB)(GLsizei n, const GLenum * bufs)
{
   DISPATCH(DrawBuffersARB, (n, bufs), (F, "glDrawBuffersARB(%d, %p);\n", n, (const void *) bufs));
}

KEYWORD1 void KEYWORD2 NAME(DrawBuffersATI)(GLsizei n, const GLenum * bufs)
{
   DISPATCH(DrawBuffersARB, (n, bufs), (F, "glDrawBuffersATI(%d, %p);\n", n, (const void *) bufs));
}

KEYWORD1 void KEYWORD2 NAME(PolygonOffsetEXT)(GLfloat factor, GLfloat bias)
{
   DISPATCH(PolygonOffsetEXT, (factor, bias), (F, "glPolygonOffsetEXT(%f, %f);\n", factor, bias));
}

KEYWORD1_ALT void KEYWORD2 NAME(_dispatch_stub_562)(GLenum pname, GLfloat * params);

KEYWORD1_ALT void KEYWORD2 NAME(_dispatch_stub_562)(GLenum pname, GLfloat * params)
{
   DISPATCH(GetPixelTexGenParameterfvSGIS, (pname, params), (F, "glGetPixelTexGenParameterfvSGIS(0x%x, %p);\n", pname, (const void *) params));
}

KEYWORD1_ALT void KEYWORD2 NAME(_dispatch_stub_563)(GLenum pname, GLint * params);

KEYWORD1_ALT void KEYWORD2 NAME(_dispatch_stub_563)(GLenum pname, GLint * params)
{
   DISPATCH(GetPixelTexGenParameterivSGIS, (pname, params), (F, "glGetPixelTexGenParameterivSGIS(0x%x, %p);\n", pname, (const void *) params));
}

KEYWORD1_ALT void KEYWORD2 NAME(_dispatch_stub_564)(GLenum pname, GLfloat param);

KEYWORD1_ALT void KEYWORD2 NAME(_dispatch_stub_564)(GLenum pname, GLfloat param)
{
   DISPATCH(PixelTexGenParameterfSGIS, (pname, param), (F, "glPixelTexGenParameterfSGIS(0x%x, %f);\n", pname, param));
}

KEYWORD1_ALT void KEYWORD2 NAME(_dispatch_stub_565)(GLenum pname, const GLfloat * params);

KEYWORD1_ALT void KEYWORD2 NAME(_dispatch_stub_565)(GLenum pname, const GLfloat * params)
{
   DISPATCH(PixelTexGenParameterfvSGIS, (pname, params), (F, "glPixelTexGenParameterfvSGIS(0x%x, %p);\n", pname, (const void *) params));
}

KEYWORD1_ALT void KEYWORD2 NAME(_dispatch_stub_566)(GLenum pname, GLint param);

KEYWORD1_ALT void KEYWORD2 NAME(_dispatch_stub_566)(GLenum pname, GLint param)
{
   DISPATCH(PixelTexGenParameteriSGIS, (pname, param), (F, "glPixelTexGenParameteriSGIS(0x%x, %d);\n", pname, param));
}

KEYWORD1_ALT void KEYWORD2 NAME(_dispatch_stub_567)(GLenum pname, const GLint * params);

KEYWORD1_ALT void KEYWORD2 NAME(_dispatch_stub_567)(GLenum pname, const GLint * params)
{
   DISPATCH(PixelTexGenParameterivSGIS, (pname, params), (F, "glPixelTexGenParameterivSGIS(0x%x, %p);\n", pname, (const void *) params));
}

KEYWORD1_ALT void KEYWORD2 NAME(_dispatch_stub_568)(GLclampf value, GLboolean invert);

KEYWORD1_ALT void KEYWORD2 NAME(_dispatch_stub_568)(GLclampf value, GLboolean invert)
{
   DISPATCH(SampleMaskSGIS, (value, invert), (F, "glSampleMaskSGIS(%f, %d);\n", value, invert));
}

KEYWORD1_ALT void KEYWORD2 NAME(_dispatch_stub_569)(GLenum pattern);

KEYWORD1_ALT void KEYWORD2 NAME(_dispatch_stub_569)(GLenum pattern)
{
   DISPATCH(SamplePatternSGIS, (pattern), (F, "glSamplePatternSGIS(0x%x);\n", pattern));
}

KEYWORD1 void KEYWORD2 NAME(ColorPointerEXT)(GLint size, GLenum type, GLsizei stride, GLsizei count, const GLvoid * pointer)
{
   DISPATCH(ColorPointerEXT, (size, type, stride, count, pointer), (F, "glColorPointerEXT(%d, 0x%x, %d, %d, %p);\n", size, type, stride, count, (const void *) pointer));
}

KEYWORD1 void KEYWORD2 NAME(EdgeFlagPointerEXT)(GLsizei stride, GLsizei count, const GLboolean * pointer)
{
   DISPATCH(EdgeFlagPointerEXT, (stride, count, pointer), (F, "glEdgeFlagPointerEXT(%d, %d, %p);\n", stride, count, (const void *) pointer));
}

KEYWORD1 void KEYWORD2 NAME(IndexPointerEXT)(GLenum type, GLsizei stride, GLsizei count, const GLvoid * pointer)
{
   DISPATCH(IndexPointerEXT, (type, stride, count, pointer), (F, "glIndexPointerEXT(0x%x, %d, %d, %p);\n", type, stride, count, (const void *) pointer));
}

KEYWORD1 void KEYWORD2 NAME(NormalPointerEXT)(GLenum type, GLsizei stride, GLsizei count, const GLvoid * pointer)
{
   DISPATCH(NormalPointerEXT, (type, stride, count, pointer), (F, "glNormalPointerEXT(0x%x, %d, %d, %p);\n", type, stride, count, (const void *) pointer));
}

KEYWORD1 void KEYWORD2 NAME(TexCoordPointerEXT)(GLint size, GLenum type, GLsizei stride, GLsizei count, const GLvoid * pointer)
{
   DISPATCH(TexCoordPointerEXT, (size, type, stride, count, pointer), (F, "glTexCoordPointerEXT(%d, 0x%x, %d, %d, %p);\n", size, type, stride, count, (const void *) pointer));
}

KEYWORD1 void KEYWORD2 NAME(VertexPointerEXT)(GLint size, GLenum type, GLsizei stride, GLsizei count, const GLvoid * pointer)
{
   DISPATCH(VertexPointerEXT, (size, type, stride, count, pointer), (F, "glVertexPointerEXT(%d, 0x%x, %d, %d, %p);\n", size, type, stride, count, (const void *) pointer));
}

KEYWORD1 void KEYWORD2 NAME(PointParameterf)(GLenum pname, GLfloat param)
{
   DISPATCH(PointParameterfEXT, (pname, param), (F, "glPointParameterf(0x%x, %f);\n", pname, param));
}

KEYWORD1 void KEYWORD2 NAME(PointParameterfARB)(GLenum pname, GLfloat param)
{
   DISPATCH(PointParameterfEXT, (pname, param), (F, "glPointParameterfARB(0x%x, %f);\n", pname, param));
}

KEYWORD1 void KEYWORD2 NAME(PointParameterfEXT)(GLenum pname, GLfloat param)
{
   DISPATCH(PointParameterfEXT, (pname, param), (F, "glPointParameterfEXT(0x%x, %f);\n", pname, param));
}

KEYWORD1_ALT void KEYWORD2 NAME(_dispatch_stub_576)(GLenum pname, GLfloat param);

KEYWORD1_ALT void KEYWORD2 NAME(_dispatch_stub_576)(GLenum pname, GLfloat param)
{
   DISPATCH(PointParameterfEXT, (pname, param), (F, "glPointParameterfSGIS(0x%x, %f);\n", pname, param));
}

KEYWORD1 void KEYWORD2 NAME(PointParameterfv)(GLenum pname, const GLfloat * params)
{
   DISPATCH(PointParameterfvEXT, (pname, params), (F, "glPointParameterfv(0x%x, %p);\n", pname, (const void *) params));
}

KEYWORD1 void KEYWORD2 NAME(PointParameterfvARB)(GLenum pname, const GLfloat * params)
{
   DISPATCH(PointParameterfvEXT, (pname, params), (F, "glPointParameterfvARB(0x%x, %p);\n", pname, (const void *) params));
}

KEYWORD1 void KEYWORD2 NAME(PointParameterfvEXT)(GLenum pname, const GLfloat * params)
{
   DISPATCH(PointParameterfvEXT, (pname, params), (F, "glPointParameterfvEXT(0x%x, %p);\n", pname, (const void *) params));
}

KEYWORD1_ALT void KEYWORD2 NAME(_dispatch_stub_577)(GLenum pname, const GLfloat * params);

KEYWORD1_ALT void KEYWORD2 NAME(_dispatch_stub_577)(GLenum pname, const GLfloat * params)
{
   DISPATCH(PointParameterfvEXT, (pname, params), (F, "glPointParameterfvSGIS(0x%x, %p);\n", pname, (const void *) params));
}

KEYWORD1 void KEYWORD2 NAME(LockArraysEXT)(GLint first, GLsizei count)
{
   DISPATCH(LockArraysEXT, (first, count), (F, "glLockArraysEXT(%d, %d);\n", first, count));
}

KEYWORD1 void KEYWORD2 NAME(UnlockArraysEXT)(void)
{
   DISPATCH(UnlockArraysEXT, (), (F, "glUnlockArraysEXT();\n"));
}

KEYWORD1_ALT void KEYWORD2 NAME(_dispatch_stub_580)(GLenum pname, GLdouble * params);

KEYWORD1_ALT void KEYWORD2 NAME(_dispatch_stub_580)(GLenum pname, GLdouble * params)
{
   DISPATCH(CullParameterdvEXT, (pname, params), (F, "glCullParameterdvEXT(0x%x, %p);\n", pname, (const void *) params));
}

KEYWORD1_ALT void KEYWORD2 NAME(_dispatch_stub_581)(GLenum pname, GLfloat * params);

KEYWORD1_ALT void KEYWORD2 NAME(_dispatch_stub_581)(GLenum pname, GLfloat * params)
{
   DISPATCH(CullParameterfvEXT, (pname, params), (F, "glCullParameterfvEXT(0x%x, %p);\n", pname, (const void *) params));
}

KEYWORD1 void KEYWORD2 NAME(SecondaryColor3b)(GLbyte red, GLbyte green, GLbyte blue)
{
   DISPATCH(SecondaryColor3bEXT, (red, green, blue), (F, "glSecondaryColor3b(%d, %d, %d);\n", red, green, blue));
}

KEYWORD1 void KEYWORD2 NAME(SecondaryColor3bEXT)(GLbyte red, GLbyte green, GLbyte blue)
{
   DISPATCH(SecondaryColor3bEXT, (red, green, blue), (F, "glSecondaryColor3bEXT(%d, %d, %d);\n", red, green, blue));
}

KEYWORD1 void KEYWORD2 NAME(SecondaryColor3bv)(const GLbyte * v)
{
   DISPATCH(SecondaryColor3bvEXT, (v), (F, "glSecondaryColor3bv(%p);\n", (const void *) v));
}

KEYWORD1 void KEYWORD2 NAME(SecondaryColor3bvEXT)(const GLbyte * v)
{
   DISPATCH(SecondaryColor3bvEXT, (v), (F, "glSecondaryColor3bvEXT(%p);\n", (const void *) v));
}

KEYWORD1 void KEYWORD2 NAME(SecondaryColor3d)(GLdouble red, GLdouble green, GLdouble blue)
{
   DISPATCH(SecondaryColor3dEXT, (red, green, blue), (F, "glSecondaryColor3d(%f, %f, %f);\n", red, green, blue));
}

KEYWORD1 void KEYWORD2 NAME(SecondaryColor3dEXT)(GLdouble red, GLdouble green, GLdouble blue)
{
   DISPATCH(SecondaryColor3dEXT, (red, green, blue), (F, "glSecondaryColor3dEXT(%f, %f, %f);\n", red, green, blue));
}

KEYWORD1 void KEYWORD2 NAME(SecondaryColor3dv)(const GLdouble * v)
{
   DISPATCH(SecondaryColor3dvEXT, (v), (F, "glSecondaryColor3dv(%p);\n", (const void *) v));
}

KEYWORD1 void KEYWORD2 NAME(SecondaryColor3dvEXT)(const GLdouble * v)
{
   DISPATCH(SecondaryColor3dvEXT, (v), (F, "glSecondaryColor3dvEXT(%p);\n", (const void *) v));
}

KEYWORD1 void KEYWORD2 NAME(SecondaryColor3f)(GLfloat red, GLfloat green, GLfloat blue)
{
   DISPATCH(SecondaryColor3fEXT, (red, green, blue), (F, "glSecondaryColor3f(%f, %f, %f);\n", red, green, blue));
}

KEYWORD1 void KEYWORD2 NAME(SecondaryColor3fEXT)(GLfloat red, GLfloat green, GLfloat blue)
{
   DISPATCH(SecondaryColor3fEXT, (red, green, blue), (F, "glSecondaryColor3fEXT(%f, %f, %f);\n", red, green, blue));
}

KEYWORD1 void KEYWORD2 NAME(SecondaryColor3fv)(const GLfloat * v)
{
   DISPATCH(SecondaryColor3fvEXT, (v), (F, "glSecondaryColor3fv(%p);\n", (const void *) v));
}

KEYWORD1 void KEYWORD2 NAME(SecondaryColor3fvEXT)(const GLfloat * v)
{
   DISPATCH(SecondaryColor3fvEXT, (v), (F, "glSecondaryColor3fvEXT(%p);\n", (const void *) v));
}

KEYWORD1 void KEYWORD2 NAME(SecondaryColor3i)(GLint red, GLint green, GLint blue)
{
   DISPATCH(SecondaryColor3iEXT, (red, green, blue), (F, "glSecondaryColor3i(%d, %d, %d);\n", red, green, blue));
}

KEYWORD1 void KEYWORD2 NAME(SecondaryColor3iEXT)(GLint red, GLint green, GLint blue)
{
   DISPATCH(SecondaryColor3iEXT, (red, green, blue), (F, "glSecondaryColor3iEXT(%d, %d, %d);\n", red, green, blue));
}

KEYWORD1 void KEYWORD2 NAME(SecondaryColor3iv)(const GLint * v)
{
   DISPATCH(SecondaryColor3ivEXT, (v), (F, "glSecondaryColor3iv(%p);\n", (const void *) v));
}

KEYWORD1 void KEYWORD2 NAME(SecondaryColor3ivEXT)(const GLint * v)
{
   DISPATCH(SecondaryColor3ivEXT, (v), (F, "glSecondaryColor3ivEXT(%p);\n", (const void *) v));
}

KEYWORD1 void KEYWORD2 NAME(SecondaryColor3s)(GLshort red, GLshort green, GLshort blue)
{
   DISPATCH(SecondaryColor3sEXT, (red, green, blue), (F, "glSecondaryColor3s(%d, %d, %d);\n", red, green, blue));
}

KEYWORD1 void KEYWORD2 NAME(SecondaryColor3sEXT)(GLshort red, GLshort green, GLshort blue)
{
   DISPATCH(SecondaryColor3sEXT, (red, green, blue), (F, "glSecondaryColor3sEXT(%d, %d, %d);\n", red, green, blue));
}

KEYWORD1 void KEYWORD2 NAME(SecondaryColor3sv)(const GLshort * v)
{
   DISPATCH(SecondaryColor3svEXT, (v), (F, "glSecondaryColor3sv(%p);\n", (const void *) v));
}

KEYWORD1 void KEYWORD2 NAME(SecondaryColor3svEXT)(const GLshort * v)
{
   DISPATCH(SecondaryColor3svEXT, (v), (F, "glSecondaryColor3svEXT(%p);\n", (const void *) v));
}

KEYWORD1 void KEYWORD2 NAME(SecondaryColor3ub)(GLubyte red, GLubyte green, GLubyte blue)
{
   DISPATCH(SecondaryColor3ubEXT, (red, green, blue), (F, "glSecondaryColor3ub(%d, %d, %d);\n", red, green, blue));
}

KEYWORD1 void KEYWORD2 NAME(SecondaryColor3ubEXT)(GLubyte red, GLubyte green, GLubyte blue)
{
   DISPATCH(SecondaryColor3ubEXT, (red, green, blue), (F, "glSecondaryColor3ubEXT(%d, %d, %d);\n", red, green, blue));
}

KEYWORD1 void KEYWORD2 NAME(SecondaryColor3ubv)(const GLubyte * v)
{
   DISPATCH(SecondaryColor3ubvEXT, (v), (F, "glSecondaryColor3ubv(%p);\n", (const void *) v));
}

KEYWORD1 void KEYWORD2 NAME(SecondaryColor3ubvEXT)(const GLubyte * v)
{
   DISPATCH(SecondaryColor3ubvEXT, (v), (F, "glSecondaryColor3ubvEXT(%p);\n", (const void *) v));
}

KEYWORD1 void KEYWORD2 NAME(SecondaryColor3ui)(GLuint red, GLuint green, GLuint blue)
{
   DISPATCH(SecondaryColor3uiEXT, (red, green, blue), (F, "glSecondaryColor3ui(%d, %d, %d);\n", red, green, blue));
}

KEYWORD1 void KEYWORD2 NAME(SecondaryColor3uiEXT)(GLuint red, GLuint green, GLuint blue)
{
   DISPATCH(SecondaryColor3uiEXT, (red, green, blue), (F, "glSecondaryColor3uiEXT(%d, %d, %d);\n", red, green, blue));
}

KEYWORD1 void KEYWORD2 NAME(SecondaryColor3uiv)(const GLuint * v)
{
   DISPATCH(SecondaryColor3uivEXT, (v), (F, "glSecondaryColor3uiv(%p);\n", (const void *) v));
}

KEYWORD1 void KEYWORD2 NAME(SecondaryColor3uivEXT)(const GLuint * v)
{
   DISPATCH(SecondaryColor3uivEXT, (v), (F, "glSecondaryColor3uivEXT(%p);\n", (const void *) v));
}

KEYWORD1 void KEYWORD2 NAME(SecondaryColor3us)(GLushort red, GLushort green, GLushort blue)
{
   DISPATCH(SecondaryColor3usEXT, (red, green, blue), (F, "glSecondaryColor3us(%d, %d, %d);\n", red, green, blue));
}

KEYWORD1 void KEYWORD2 NAME(SecondaryColor3usEXT)(GLushort red, GLushort green, GLushort blue)
{
   DISPATCH(SecondaryColor3usEXT, (red, green, blue), (F, "glSecondaryColor3usEXT(%d, %d, %d);\n", red, green, blue));
}

KEYWORD1 void KEYWORD2 NAME(SecondaryColor3usv)(const GLushort * v)
{
   DISPATCH(SecondaryColor3usvEXT, (v), (F, "glSecondaryColor3usv(%p);\n", (const void *) v));
}

KEYWORD1 void KEYWORD2 NAME(SecondaryColor3usvEXT)(const GLushort * v)
{
   DISPATCH(SecondaryColor3usvEXT, (v), (F, "glSecondaryColor3usvEXT(%p);\n", (const void *) v));
}

KEYWORD1 void KEYWORD2 NAME(SecondaryColorPointer)(GLint size, GLenum type, GLsizei stride, const GLvoid * pointer)
{
   DISPATCH(SecondaryColorPointerEXT, (size, type, stride, pointer), (F, "glSecondaryColorPointer(%d, 0x%x, %d, %p);\n", size, type, stride, (const void *) pointer));
}

KEYWORD1 void KEYWORD2 NAME(SecondaryColorPointerEXT)(GLint size, GLenum type, GLsizei stride, const GLvoid * pointer)
{
   DISPATCH(SecondaryColorPointerEXT, (size, type, stride, pointer), (F, "glSecondaryColorPointerEXT(%d, 0x%x, %d, %p);\n", size, type, stride, (const void *) pointer));
}

KEYWORD1 void KEYWORD2 NAME(MultiDrawArrays)(GLenum mode, GLint * first, GLsizei * count, GLsizei primcount)
{
   DISPATCH(MultiDrawArraysEXT, (mode, first, count, primcount), (F, "glMultiDrawArrays(0x%x, %p, %p, %d);\n", mode, (const void *) first, (const void *) count, primcount));
}

KEYWORD1 void KEYWORD2 NAME(MultiDrawArraysEXT)(GLenum mode, GLint * first, GLsizei * count, GLsizei primcount)
{
   DISPATCH(MultiDrawArraysEXT, (mode, first, count, primcount), (F, "glMultiDrawArraysEXT(0x%x, %p, %p, %d);\n", mode, (const void *) first, (const void *) count, primcount));
}

KEYWORD1 void KEYWORD2 NAME(MultiDrawElements)(GLenum mode, const GLsizei * count, GLenum type, const GLvoid ** indices, GLsizei primcount)
{
   DISPATCH(MultiDrawElementsEXT, (mode, count, type, indices, primcount), (F, "glMultiDrawElements(0x%x, %p, 0x%x, %p, %d);\n", mode, (const void *) count, type, (const void *) indices, primcount));
}

KEYWORD1 void KEYWORD2 NAME(MultiDrawElementsEXT)(GLenum mode, const GLsizei * count, GLenum type, const GLvoid ** indices, GLsizei primcount)
{
   DISPATCH(MultiDrawElementsEXT, (mode, count, type, indices, primcount), (F, "glMultiDrawElementsEXT(0x%x, %p, 0x%x, %p, %d);\n", mode, (const void *) count, type, (const void *) indices, primcount));
}

KEYWORD1 void KEYWORD2 NAME(FogCoordPointer)(GLenum type, GLsizei stride, const GLvoid * pointer)
{
   DISPATCH(FogCoordPointerEXT, (type, stride, pointer), (F, "glFogCoordPointer(0x%x, %d, %p);\n", type, stride, (const void *) pointer));
}

KEYWORD1 void KEYWORD2 NAME(FogCoordPointerEXT)(GLenum type, GLsizei stride, const GLvoid * pointer)
{
   DISPATCH(FogCoordPointerEXT, (type, stride, pointer), (F, "glFogCoordPointerEXT(0x%x, %d, %p);\n", type, stride, (const void *) pointer));
}

KEYWORD1 void KEYWORD2 NAME(FogCoordd)(GLdouble coord)
{
   DISPATCH(FogCoorddEXT, (coord), (F, "glFogCoordd(%f);\n", coord));
}

KEYWORD1 void KEYWORD2 NAME(FogCoorddEXT)(GLdouble coord)
{
   DISPATCH(FogCoorddEXT, (coord), (F, "glFogCoorddEXT(%f);\n", coord));
}

KEYWORD1 void KEYWORD2 NAME(FogCoorddv)(const GLdouble * coord)
{
   DISPATCH(FogCoorddvEXT, (coord), (F, "glFogCoorddv(%p);\n", (const void *) coord));
}

KEYWORD1 void KEYWORD2 NAME(FogCoorddvEXT)(const GLdouble * coord)
{
   DISPATCH(FogCoorddvEXT, (coord), (F, "glFogCoorddvEXT(%p);\n", (const void *) coord));
}

KEYWORD1 void KEYWORD2 NAME(FogCoordf)(GLfloat coord)
{
   DISPATCH(FogCoordfEXT, (coord), (F, "glFogCoordf(%f);\n", coord));
}

KEYWORD1 void KEYWORD2 NAME(FogCoordfEXT)(GLfloat coord)
{
   DISPATCH(FogCoordfEXT, (coord), (F, "glFogCoordfEXT(%f);\n", coord));
}

KEYWORD1 void KEYWORD2 NAME(FogCoordfv)(const GLfloat * coord)
{
   DISPATCH(FogCoordfvEXT, (coord), (F, "glFogCoordfv(%p);\n", (const void *) coord));
}

KEYWORD1 void KEYWORD2 NAME(FogCoordfvEXT)(const GLfloat * coord)
{
   DISPATCH(FogCoordfvEXT, (coord), (F, "glFogCoordfvEXT(%p);\n", (const void *) coord));
}

KEYWORD1_ALT void KEYWORD2 NAME(_dispatch_stub_606)(GLenum mode);

KEYWORD1_ALT void KEYWORD2 NAME(_dispatch_stub_606)(GLenum mode)
{
   DISPATCH(PixelTexGenSGIX, (mode), (F, "glPixelTexGenSGIX(0x%x);\n", mode));
}

KEYWORD1 void KEYWORD2 NAME(BlendFuncSeparate)(GLenum sfactorRGB, GLenum dfactorRGB, GLenum sfactorAlpha, GLenum dfactorAlpha)
{
   DISPATCH(BlendFuncSeparateEXT, (sfactorRGB, dfactorRGB, sfactorAlpha, dfactorAlpha), (F, "glBlendFuncSeparate(0x%x, 0x%x, 0x%x, 0x%x);\n", sfactorRGB, dfactorRGB, sfactorAlpha, dfactorAlpha));
}

KEYWORD1 void KEYWORD2 NAME(BlendFuncSeparateEXT)(GLenum sfactorRGB, GLenum dfactorRGB, GLenum sfactorAlpha, GLenum dfactorAlpha)
{
   DISPATCH(BlendFuncSeparateEXT, (sfactorRGB, dfactorRGB, sfactorAlpha, dfactorAlpha), (F, "glBlendFuncSeparateEXT(0x%x, 0x%x, 0x%x, 0x%x);\n", sfactorRGB, dfactorRGB, sfactorAlpha, dfactorAlpha));
}

KEYWORD1_ALT void KEYWORD2 NAME(_dispatch_stub_607)(GLenum sfactorRGB, GLenum dfactorRGB, GLenum sfactorAlpha, GLenum dfactorAlpha);

KEYWORD1_ALT void KEYWORD2 NAME(_dispatch_stub_607)(GLenum sfactorRGB, GLenum dfactorRGB, GLenum sfactorAlpha, GLenum dfactorAlpha)
{
   DISPATCH(BlendFuncSeparateEXT, (sfactorRGB, dfactorRGB, sfactorAlpha, dfactorAlpha), (F, "glBlendFuncSeparateINGR(0x%x, 0x%x, 0x%x, 0x%x);\n", sfactorRGB, dfactorRGB, sfactorAlpha, dfactorAlpha));
}

KEYWORD1 void KEYWORD2 NAME(FlushVertexArrayRangeNV)(void)
{
   DISPATCH(FlushVertexArrayRangeNV, (), (F, "glFlushVertexArrayRangeNV();\n"));
}

KEYWORD1 void KEYWORD2 NAME(VertexArrayRangeNV)(GLsizei length, const GLvoid * pointer)
{
   DISPATCH(VertexArrayRangeNV, (length, pointer), (F, "glVertexArrayRangeNV(%d, %p);\n", length, (const void *) pointer));
}

KEYWORD1 void KEYWORD2 NAME(CombinerInputNV)(GLenum stage, GLenum portion, GLenum variable, GLenum input, GLenum mapping, GLenum componentUsage)
{
   DISPATCH(CombinerInputNV, (stage, portion, variable, input, mapping, componentUsage), (F, "glCombinerInputNV(0x%x, 0x%x, 0x%x, 0x%x, 0x%x, 0x%x);\n", stage, portion, variable, input, mapping, componentUsage));
}

KEYWORD1 void KEYWORD2 NAME(CombinerOutputNV)(GLenum stage, GLenum portion, GLenum abOutput, GLenum cdOutput, GLenum sumOutput, GLenum scale, GLenum bias, GLboolean abDotProduct, GLboolean cdDotProduct, GLboolean muxSum)
{
   DISPATCH(CombinerOutputNV, (stage, portion, abOutput, cdOutput, sumOutput, scale, bias, abDotProduct, cdDotProduct, muxSum), (F, "glCombinerOutputNV(0x%x, 0x%x, 0x%x, 0x%x, 0x%x, 0x%x, 0x%x, %d, %d, %d);\n", stage, portion, abOutput, cdOutput, sumOutput, scale, bias, abDotProduct, cdDotProduct, muxSum));
}

KEYWORD1 void KEYWORD2 NAME(CombinerParameterfNV)(GLenum pname, GLfloat param)
{
   DISPATCH(CombinerParameterfNV, (pname, param), (F, "glCombinerParameterfNV(0x%x, %f);\n", pname, param));
}

KEYWORD1 void KEYWORD2 NAME(CombinerParameterfvNV)(GLenum pname, const GLfloat * params)
{
   DISPATCH(CombinerParameterfvNV, (pname, params), (F, "glCombinerParameterfvNV(0x%x, %p);\n", pname, (const void *) params));
}

KEYWORD1 void KEYWORD2 NAME(CombinerParameteriNV)(GLenum pname, GLint param)
{
   DISPATCH(CombinerParameteriNV, (pname, param), (F, "glCombinerParameteriNV(0x%x, %d);\n", pname, param));
}

KEYWORD1 void KEYWORD2 NAME(CombinerParameterivNV)(GLenum pname, const GLint * params)
{
   DISPATCH(CombinerParameterivNV, (pname, params), (F, "glCombinerParameterivNV(0x%x, %p);\n", pname, (const void *) params));
}

KEYWORD1 void KEYWORD2 NAME(FinalCombinerInputNV)(GLenum variable, GLenum input, GLenum mapping, GLenum componentUsage)
{
   DISPATCH(FinalCombinerInputNV, (variable, input, mapping, componentUsage), (F, "glFinalCombinerInputNV(0x%x, 0x%x, 0x%x, 0x%x);\n", variable, input, mapping, componentUsage));
}

KEYWORD1 void KEYWORD2 NAME(GetCombinerInputParameterfvNV)(GLenum stage, GLenum portion, GLenum variable, GLenum pname, GLfloat * params)
{
   DISPATCH(GetCombinerInputParameterfvNV, (stage, portion, variable, pname, params), (F, "glGetCombinerInputParameterfvNV(0x%x, 0x%x, 0x%x, 0x%x, %p);\n", stage, portion, variable, pname, (const void *) params));
}

KEYWORD1 void KEYWORD2 NAME(GetCombinerInputParameterivNV)(GLenum stage, GLenum portion, GLenum variable, GLenum pname, GLint * params)
{
   DISPATCH(GetCombinerInputParameterivNV, (stage, portion, variable, pname, params), (F, "glGetCombinerInputParameterivNV(0x%x, 0x%x, 0x%x, 0x%x, %p);\n", stage, portion, variable, pname, (const void *) params));
}

KEYWORD1 void KEYWORD2 NAME(GetCombinerOutputParameterfvNV)(GLenum stage, GLenum portion, GLenum pname, GLfloat * params)
{
   DISPATCH(GetCombinerOutputParameterfvNV, (stage, portion, pname, params), (F, "glGetCombinerOutputParameterfvNV(0x%x, 0x%x, 0x%x, %p);\n", stage, portion, pname, (const void *) params));
}

KEYWORD1 void KEYWORD2 NAME(GetCombinerOutputParameterivNV)(GLenum stage, GLenum portion, GLenum pname, GLint * params)
{
   DISPATCH(GetCombinerOutputParameterivNV, (stage, portion, pname, params), (F, "glGetCombinerOutputParameterivNV(0x%x, 0x%x, 0x%x, %p);\n", stage, portion, pname, (const void *) params));
}

KEYWORD1 void KEYWORD2 NAME(GetFinalCombinerInputParameterfvNV)(GLenum variable, GLenum pname, GLfloat * params)
{
   DISPATCH(GetFinalCombinerInputParameterfvNV, (variable, pname, params), (F, "glGetFinalCombinerInputParameterfvNV(0x%x, 0x%x, %p);\n", variable, pname, (const void *) params));
}

KEYWORD1 void KEYWORD2 NAME(GetFinalCombinerInputParameterivNV)(GLenum variable, GLenum pname, GLint * params)
{
   DISPATCH(GetFinalCombinerInputParameterivNV, (variable, pname, params), (F, "glGetFinalCombinerInputParameterivNV(0x%x, 0x%x, %p);\n", variable, pname, (const void *) params));
}

KEYWORD1 void KEYWORD2 NAME(ResizeBuffersMESA)(void)
{
   DISPATCH(ResizeBuffersMESA, (), (F, "glResizeBuffersMESA();\n"));
}

KEYWORD1 void KEYWORD2 NAME(WindowPos2d)(GLdouble x, GLdouble y)
{
   DISPATCH(WindowPos2dMESA, (x, y), (F, "glWindowPos2d(%f, %f);\n", x, y));
}

KEYWORD1 void KEYWORD2 NAME(WindowPos2dARB)(GLdouble x, GLdouble y)
{
   DISPATCH(WindowPos2dMESA, (x, y), (F, "glWindowPos2dARB(%f, %f);\n", x, y));
}

KEYWORD1 void KEYWORD2 NAME(WindowPos2dMESA)(GLdouble x, GLdouble y)
{
   DISPATCH(WindowPos2dMESA, (x, y), (F, "glWindowPos2dMESA(%f, %f);\n", x, y));
}

KEYWORD1 void KEYWORD2 NAME(WindowPos2dv)(const GLdouble * v)
{
   DISPATCH(WindowPos2dvMESA, (v), (F, "glWindowPos2dv(%p);\n", (const void *) v));
}

KEYWORD1 void KEYWORD2 NAME(WindowPos2dvARB)(const GLdouble * v)
{
   DISPATCH(WindowPos2dvMESA, (v), (F, "glWindowPos2dvARB(%p);\n", (const void *) v));
}

KEYWORD1 void KEYWORD2 NAME(WindowPos2dvMESA)(const GLdouble * v)
{
   DISPATCH(WindowPos2dvMESA, (v), (F, "glWindowPos2dvMESA(%p);\n", (const void *) v));
}

KEYWORD1 void KEYWORD2 NAME(WindowPos2f)(GLfloat x, GLfloat y)
{
   DISPATCH(WindowPos2fMESA, (x, y), (F, "glWindowPos2f(%f, %f);\n", x, y));
}

KEYWORD1 void KEYWORD2 NAME(WindowPos2fARB)(GLfloat x, GLfloat y)
{
   DISPATCH(WindowPos2fMESA, (x, y), (F, "glWindowPos2fARB(%f, %f);\n", x, y));
}

KEYWORD1 void KEYWORD2 NAME(WindowPos2fMESA)(GLfloat x, GLfloat y)
{
   DISPATCH(WindowPos2fMESA, (x, y), (F, "glWindowPos2fMESA(%f, %f);\n", x, y));
}

KEYWORD1 void KEYWORD2 NAME(WindowPos2fv)(const GLfloat * v)
{
   DISPATCH(WindowPos2fvMESA, (v), (F, "glWindowPos2fv(%p);\n", (const void *) v));
}

KEYWORD1 void KEYWORD2 NAME(WindowPos2fvARB)(const GLfloat * v)
{
   DISPATCH(WindowPos2fvMESA, (v), (F, "glWindowPos2fvARB(%p);\n", (const void *) v));
}

KEYWORD1 void KEYWORD2 NAME(WindowPos2fvMESA)(const GLfloat * v)
{
   DISPATCH(WindowPos2fvMESA, (v), (F, "glWindowPos2fvMESA(%p);\n", (const void *) v));
}

KEYWORD1 void KEYWORD2 NAME(WindowPos2i)(GLint x, GLint y)
{
   DISPATCH(WindowPos2iMESA, (x, y), (F, "glWindowPos2i(%d, %d);\n", x, y));
}

KEYWORD1 void KEYWORD2 NAME(WindowPos2iARB)(GLint x, GLint y)
{
   DISPATCH(WindowPos2iMESA, (x, y), (F, "glWindowPos2iARB(%d, %d);\n", x, y));
}

KEYWORD1 void KEYWORD2 NAME(WindowPos2iMESA)(GLint x, GLint y)
{
   DISPATCH(WindowPos2iMESA, (x, y), (F, "glWindowPos2iMESA(%d, %d);\n", x, y));
}

KEYWORD1 void KEYWORD2 NAME(WindowPos2iv)(const GLint * v)
{
   DISPATCH(WindowPos2ivMESA, (v), (F, "glWindowPos2iv(%p);\n", (const void *) v));
}

KEYWORD1 void KEYWORD2 NAME(WindowPos2ivARB)(const GLint * v)
{
   DISPATCH(WindowPos2ivMESA, (v), (F, "glWindowPos2ivARB(%p);\n", (const void *) v));
}

KEYWORD1 void KEYWORD2 NAME(WindowPos2ivMESA)(const GLint * v)
{
   DISPATCH(WindowPos2ivMESA, (v), (F, "glWindowPos2ivMESA(%p);\n", (const void *) v));
}

KEYWORD1 void KEYWORD2 NAME(WindowPos2s)(GLshort x, GLshort y)
{
   DISPATCH(WindowPos2sMESA, (x, y), (F, "glWindowPos2s(%d, %d);\n", x, y));
}

KEYWORD1 void KEYWORD2 NAME(WindowPos2sARB)(GLshort x, GLshort y)
{
   DISPATCH(WindowPos2sMESA, (x, y), (F, "glWindowPos2sARB(%d, %d);\n", x, y));
}

KEYWORD1 void KEYWORD2 NAME(WindowPos2sMESA)(GLshort x, GLshort y)
{
   DISPATCH(WindowPos2sMESA, (x, y), (F, "glWindowPos2sMESA(%d, %d);\n", x, y));
}

KEYWORD1 void KEYWORD2 NAME(WindowPos2sv)(const GLshort * v)
{
   DISPATCH(WindowPos2svMESA, (v), (F, "glWindowPos2sv(%p);\n", (const void *) v));
}

KEYWORD1 void KEYWORD2 NAME(WindowPos2svARB)(const GLshort * v)
{
   DISPATCH(WindowPos2svMESA, (v), (F, "glWindowPos2svARB(%p);\n", (const void *) v));
}

KEYWORD1 void KEYWORD2 NAME(WindowPos2svMESA)(const GLshort * v)
{
   DISPATCH(WindowPos2svMESA, (v), (F, "glWindowPos2svMESA(%p);\n", (const void *) v));
}

KEYWORD1 void KEYWORD2 NAME(WindowPos3d)(GLdouble x, GLdouble y, GLdouble z)
{
   DISPATCH(WindowPos3dMESA, (x, y, z), (F, "glWindowPos3d(%f, %f, %f);\n", x, y, z));
}

KEYWORD1 void KEYWORD2 NAME(WindowPos3dARB)(GLdouble x, GLdouble y, GLdouble z)
{
   DISPATCH(WindowPos3dMESA, (x, y, z), (F, "glWindowPos3dARB(%f, %f, %f);\n", x, y, z));
}

KEYWORD1 void KEYWORD2 NAME(WindowPos3dMESA)(GLdouble x, GLdouble y, GLdouble z)
{
   DISPATCH(WindowPos3dMESA, (x, y, z), (F, "glWindowPos3dMESA(%f, %f, %f);\n", x, y, z));
}

KEYWORD1 void KEYWORD2 NAME(WindowPos3dv)(const GLdouble * v)
{
   DISPATCH(WindowPos3dvMESA, (v), (F, "glWindowPos3dv(%p);\n", (const void *) v));
}

KEYWORD1 void KEYWORD2 NAME(WindowPos3dvARB)(const GLdouble * v)
{
   DISPATCH(WindowPos3dvMESA, (v), (F, "glWindowPos3dvARB(%p);\n", (const void *) v));
}

KEYWORD1 void KEYWORD2 NAME(WindowPos3dvMESA)(const GLdouble * v)
{
   DISPATCH(WindowPos3dvMESA, (v), (F, "glWindowPos3dvMESA(%p);\n", (const void *) v));
}

KEYWORD1 void KEYWORD2 NAME(WindowPos3f)(GLfloat x, GLfloat y, GLfloat z)
{
   DISPATCH(WindowPos3fMESA, (x, y, z), (F, "glWindowPos3f(%f, %f, %f);\n", x, y, z));
}

KEYWORD1 void KEYWORD2 NAME(WindowPos3fARB)(GLfloat x, GLfloat y, GLfloat z)
{
   DISPATCH(WindowPos3fMESA, (x, y, z), (F, "glWindowPos3fARB(%f, %f, %f);\n", x, y, z));
}

KEYWORD1 void KEYWORD2 NAME(WindowPos3fMESA)(GLfloat x, GLfloat y, GLfloat z)
{
   DISPATCH(WindowPos3fMESA, (x, y, z), (F, "glWindowPos3fMESA(%f, %f, %f);\n", x, y, z));
}

KEYWORD1 void KEYWORD2 NAME(WindowPos3fv)(const GLfloat * v)
{
   DISPATCH(WindowPos3fvMESA, (v), (F, "glWindowPos3fv(%p);\n", (const void *) v));
}

KEYWORD1 void KEYWORD2 NAME(WindowPos3fvARB)(const GLfloat * v)
{
   DISPATCH(WindowPos3fvMESA, (v), (F, "glWindowPos3fvARB(%p);\n", (const void *) v));
}

KEYWORD1 void KEYWORD2 NAME(WindowPos3fvMESA)(const GLfloat * v)
{
   DISPATCH(WindowPos3fvMESA, (v), (F, "glWindowPos3fvMESA(%p);\n", (const void *) v));
}

KEYWORD1 void KEYWORD2 NAME(WindowPos3i)(GLint x, GLint y, GLint z)
{
   DISPATCH(WindowPos3iMESA, (x, y, z), (F, "glWindowPos3i(%d, %d, %d);\n", x, y, z));
}

KEYWORD1 void KEYWORD2 NAME(WindowPos3iARB)(GLint x, GLint y, GLint z)
{
   DISPATCH(WindowPos3iMESA, (x, y, z), (F, "glWindowPos3iARB(%d, %d, %d);\n", x, y, z));
}

KEYWORD1 void KEYWORD2 NAME(WindowPos3iMESA)(GLint x, GLint y, GLint z)
{
   DISPATCH(WindowPos3iMESA, (x, y, z), (F, "glWindowPos3iMESA(%d, %d, %d);\n", x, y, z));
}

KEYWORD1 void KEYWORD2 NAME(WindowPos3iv)(const GLint * v)
{
   DISPATCH(WindowPos3ivMESA, (v), (F, "glWindowPos3iv(%p);\n", (const void *) v));
}

KEYWORD1 void KEYWORD2 NAME(WindowPos3ivARB)(const GLint * v)
{
   DISPATCH(WindowPos3ivMESA, (v), (F, "glWindowPos3ivARB(%p);\n", (const void *) v));
}

KEYWORD1 void KEYWORD2 NAME(WindowPos3ivMESA)(const GLint * v)
{
   DISPATCH(WindowPos3ivMESA, (v), (F, "glWindowPos3ivMESA(%p);\n", (const void *) v));
}

KEYWORD1 void KEYWORD2 NAME(WindowPos3s)(GLshort x, GLshort y, GLshort z)
{
   DISPATCH(WindowPos3sMESA, (x, y, z), (F, "glWindowPos3s(%d, %d, %d);\n", x, y, z));
}

KEYWORD1 void KEYWORD2 NAME(WindowPos3sARB)(GLshort x, GLshort y, GLshort z)
{
   DISPATCH(WindowPos3sMESA, (x, y, z), (F, "glWindowPos3sARB(%d, %d, %d);\n", x, y, z));
}

KEYWORD1 void KEYWORD2 NAME(WindowPos3sMESA)(GLshort x, GLshort y, GLshort z)
{
   DISPATCH(WindowPos3sMESA, (x, y, z), (F, "glWindowPos3sMESA(%d, %d, %d);\n", x, y, z));
}

KEYWORD1 void KEYWORD2 NAME(WindowPos3sv)(const GLshort * v)
{
   DISPATCH(WindowPos3svMESA, (v), (F, "glWindowPos3sv(%p);\n", (const void *) v));
}

KEYWORD1 void KEYWORD2 NAME(WindowPos3svARB)(const GLshort * v)
{
   DISPATCH(WindowPos3svMESA, (v), (F, "glWindowPos3svARB(%p);\n", (const void *) v));
}

KEYWORD1 void KEYWORD2 NAME(WindowPos3svMESA)(const GLshort * v)
{
   DISPATCH(WindowPos3svMESA, (v), (F, "glWindowPos3svMESA(%p);\n", (const void *) v));
}

KEYWORD1 void KEYWORD2 NAME(WindowPos4dMESA)(GLdouble x, GLdouble y, GLdouble z, GLdouble w)
{
   DISPATCH(WindowPos4dMESA, (x, y, z, w), (F, "glWindowPos4dMESA(%f, %f, %f, %f);\n", x, y, z, w));
}

KEYWORD1 void KEYWORD2 NAME(WindowPos4dvMESA)(const GLdouble * v)
{
   DISPATCH(WindowPos4dvMESA, (v), (F, "glWindowPos4dvMESA(%p);\n", (const void *) v));
}

KEYWORD1 void KEYWORD2 NAME(WindowPos4fMESA)(GLfloat x, GLfloat y, GLfloat z, GLfloat w)
{
   DISPATCH(WindowPos4fMESA, (x, y, z, w), (F, "glWindowPos4fMESA(%f, %f, %f, %f);\n", x, y, z, w));
}

KEYWORD1 void KEYWORD2 NAME(WindowPos4fvMESA)(const GLfloat * v)
{
   DISPATCH(WindowPos4fvMESA, (v), (F, "glWindowPos4fvMESA(%p);\n", (const void *) v));
}

KEYWORD1 void KEYWORD2 NAME(WindowPos4iMESA)(GLint x, GLint y, GLint z, GLint w)
{
   DISPATCH(WindowPos4iMESA, (x, y, z, w), (F, "glWindowPos4iMESA(%d, %d, %d, %d);\n", x, y, z, w));
}

KEYWORD1 void KEYWORD2 NAME(WindowPos4ivMESA)(const GLint * v)
{
   DISPATCH(WindowPos4ivMESA, (v), (F, "glWindowPos4ivMESA(%p);\n", (const void *) v));
}

KEYWORD1 void KEYWORD2 NAME(WindowPos4sMESA)(GLshort x, GLshort y, GLshort z, GLshort w)
{
   DISPATCH(WindowPos4sMESA, (x, y, z, w), (F, "glWindowPos4sMESA(%d, %d, %d, %d);\n", x, y, z, w));
}

KEYWORD1 void KEYWORD2 NAME(WindowPos4svMESA)(const GLshort * v)
{
   DISPATCH(WindowPos4svMESA, (v), (F, "glWindowPos4svMESA(%p);\n", (const void *) v));
}

KEYWORD1_ALT void KEYWORD2 NAME(_dispatch_stub_648)(const GLenum * mode, const GLint * first, const GLsizei * count, GLsizei primcount, GLint modestride);

KEYWORD1_ALT void KEYWORD2 NAME(_dispatch_stub_648)(const GLenum * mode, const GLint * first, const GLsizei * count, GLsizei primcount, GLint modestride)
{
   DISPATCH(MultiModeDrawArraysIBM, (mode, first, count, primcount, modestride), (F, "glMultiModeDrawArraysIBM(%p, %p, %p, %d, %d);\n", (const void *) mode, (const void *) first, (const void *) count, primcount, modestride));
}

KEYWORD1_ALT void KEYWORD2 NAME(_dispatch_stub_649)(const GLenum * mode, const GLsizei * count, GLenum type, const GLvoid * const * indices, GLsizei primcount, GLint modestride);

KEYWORD1_ALT void KEYWORD2 NAME(_dispatch_stub_649)(const GLenum * mode, const GLsizei * count, GLenum type, const GLvoid * const * indices, GLsizei primcount, GLint modestride)
{
   DISPATCH(MultiModeDrawElementsIBM, (mode, count, type, indices, primcount, modestride), (F, "glMultiModeDrawElementsIBM(%p, %p, 0x%x, %p, %d, %d);\n", (const void *) mode, (const void *) count, type, (const void *) indices, primcount, modestride));
}

KEYWORD1_ALT void KEYWORD2 NAME(_dispatch_stub_650)(GLsizei n, const GLuint * fences);

KEYWORD1_ALT void KEYWORD2 NAME(_dispatch_stub_650)(GLsizei n, const GLuint * fences)
{
   DISPATCH(DeleteFencesNV, (n, fences), (F, "glDeleteFencesNV(%d, %p);\n", n, (const void *) fences));
}

KEYWORD1_ALT void KEYWORD2 NAME(_dispatch_stub_651)(GLuint fence);

KEYWORD1_ALT void KEYWORD2 NAME(_dispatch_stub_651)(GLuint fence)
{
   DISPATCH(FinishFenceNV, (fence), (F, "glFinishFenceNV(%d);\n", fence));
}

KEYWORD1_ALT void KEYWORD2 NAME(_dispatch_stub_652)(GLsizei n, GLuint * fences);

KEYWORD1_ALT void KEYWORD2 NAME(_dispatch_stub_652)(GLsizei n, GLuint * fences)
{
   DISPATCH(GenFencesNV, (n, fences), (F, "glGenFencesNV(%d, %p);\n", n, (const void *) fences));
}

KEYWORD1_ALT void KEYWORD2 NAME(_dispatch_stub_653)(GLuint fence, GLenum pname, GLint * params);

KEYWORD1_ALT void KEYWORD2 NAME(_dispatch_stub_653)(GLuint fence, GLenum pname, GLint * params)
{
   DISPATCH(GetFenceivNV, (fence, pname, params), (F, "glGetFenceivNV(%d, 0x%x, %p);\n", fence, pname, (const void *) params));
}

KEYWORD1_ALT GLboolean KEYWORD2 NAME(_dispatch_stub_654)(GLuint fence);

KEYWORD1_ALT GLboolean KEYWORD2 NAME(_dispatch_stub_654)(GLuint fence)
{
   RETURN_DISPATCH(IsFenceNV, (fence), (F, "glIsFenceNV(%d);\n", fence));
}

KEYWORD1_ALT void KEYWORD2 NAME(_dispatch_stub_655)(GLuint fence, GLenum condition);

KEYWORD1_ALT void KEYWORD2 NAME(_dispatch_stub_655)(GLuint fence, GLenum condition)
{
   DISPATCH(SetFenceNV, (fence, condition), (F, "glSetFenceNV(%d, 0x%x);\n", fence, condition));
}

KEYWORD1_ALT GLboolean KEYWORD2 NAME(_dispatch_stub_656)(GLuint fence);

KEYWORD1_ALT GLboolean KEYWORD2 NAME(_dispatch_stub_656)(GLuint fence)
{
   RETURN_DISPATCH(TestFenceNV, (fence), (F, "glTestFenceNV(%d);\n", fence));
}

KEYWORD1 GLboolean KEYWORD2 NAME(AreProgramsResidentNV)(GLsizei n, const GLuint * ids, GLboolean * residences)
{
   RETURN_DISPATCH(AreProgramsResidentNV, (n, ids, residences), (F, "glAreProgramsResidentNV(%d, %p, %p);\n", n, (const void *) ids, (const void *) residences));
}

KEYWORD1 void KEYWORD2 NAME(BindProgramARB)(GLenum target, GLuint program)
{
   DISPATCH(BindProgramNV, (target, program), (F, "glBindProgramARB(0x%x, %d);\n", target, program));
}

KEYWORD1 void KEYWORD2 NAME(BindProgramNV)(GLenum target, GLuint program)
{
   DISPATCH(BindProgramNV, (target, program), (F, "glBindProgramNV(0x%x, %d);\n", target, program));
}

KEYWORD1 void KEYWORD2 NAME(DeleteProgramsARB)(GLsizei n, const GLuint * programs)
{
   DISPATCH(DeleteProgramsNV, (n, programs), (F, "glDeleteProgramsARB(%d, %p);\n", n, (const void *) programs));
}

KEYWORD1 void KEYWORD2 NAME(DeleteProgramsNV)(GLsizei n, const GLuint * programs)
{
   DISPATCH(DeleteProgramsNV, (n, programs), (F, "glDeleteProgramsNV(%d, %p);\n", n, (const void *) programs));
}

KEYWORD1 void KEYWORD2 NAME(ExecuteProgramNV)(GLenum target, GLuint id, const GLfloat * params)
{
   DISPATCH(ExecuteProgramNV, (target, id, params), (F, "glExecuteProgramNV(0x%x, %d, %p);\n", target, id, (const void *) params));
}

KEYWORD1 void KEYWORD2 NAME(GenProgramsARB)(GLsizei n, GLuint * programs)
{
   DISPATCH(GenProgramsNV, (n, programs), (F, "glGenProgramsARB(%d, %p);\n", n, (const void *) programs));
}

KEYWORD1 void KEYWORD2 NAME(GenProgramsNV)(GLsizei n, GLuint * programs)
{
   DISPATCH(GenProgramsNV, (n, programs), (F, "glGenProgramsNV(%d, %p);\n", n, (const void *) programs));
}

KEYWORD1 void KEYWORD2 NAME(GetProgramParameterdvNV)(GLenum target, GLuint index, GLenum pname, GLdouble * params)
{
   DISPATCH(GetProgramParameterdvNV, (target, index, pname, params), (F, "glGetProgramParameterdvNV(0x%x, %d, 0x%x, %p);\n", target, index, pname, (const void *) params));
}

KEYWORD1 void KEYWORD2 NAME(GetProgramParameterfvNV)(GLenum target, GLuint index, GLenum pname, GLfloat * params)
{
   DISPATCH(GetProgramParameterfvNV, (target, index, pname, params), (F, "glGetProgramParameterfvNV(0x%x, %d, 0x%x, %p);\n", target, index, pname, (const void *) params));
}

KEYWORD1 void KEYWORD2 NAME(GetProgramStringNV)(GLuint id, GLenum pname, GLubyte * program)
{
   DISPATCH(GetProgramStringNV, (id, pname, program), (F, "glGetProgramStringNV(%d, 0x%x, %p);\n", id, pname, (const void *) program));
}

KEYWORD1 void KEYWORD2 NAME(GetProgramivNV)(GLuint id, GLenum pname, GLint * params)
{
   DISPATCH(GetProgramivNV, (id, pname, params), (F, "glGetProgramivNV(%d, 0x%x, %p);\n", id, pname, (const void *) params));
}

KEYWORD1 void KEYWORD2 NAME(GetTrackMatrixivNV)(GLenum target, GLuint address, GLenum pname, GLint * params)
{
   DISPATCH(GetTrackMatrixivNV, (target, address, pname, params), (F, "glGetTrackMatrixivNV(0x%x, %d, 0x%x, %p);\n", target, address, pname, (const void *) params));
}

<<<<<<< HEAD
KEYWORD1 void KEYWORD2 NAME(GetVertexAttribPointervARB)(GLuint index, GLenum pname, GLvoid ** pointer)
=======
KEYWORD1 void KEYWORD2 NAME(GetVertexAttribPointerv)(GLuint index, GLenum pname, GLvoid ** pointer)
{
   DISPATCH(GetVertexAttribPointervNV, (index, pname, params), (F, "glGetVertexAttribPointerv(%d, 0x%x, %p);\n", index, pname, (const void *) params));
}

KEYWORD1 void KEYWORD2 NAME(GetVertexAttribPointervARB)(GLuint index, GLenum pname, GLvoid ** params)
>>>>>>> a4ddd64f
{
   DISPATCH(GetVertexAttribPointervNV, (index, pname, params), (F, "glGetVertexAttribPointervARB(%d, 0x%x, %p);\n", index, pname, (const void *) params));
}

KEYWORD1 void KEYWORD2 NAME(GetVertexAttribPointervNV)(GLuint index, GLenum pname, GLvoid ** params)
{
   DISPATCH(GetVertexAttribPointervNV, (index, pname, params), (F, "glGetVertexAttribPointervNV(%d, 0x%x, %p);\n", index, pname, (const void *) params));
}

KEYWORD1 void KEYWORD2 NAME(GetVertexAttribdvNV)(GLuint index, GLenum pname, GLdouble * params)
{
   DISPATCH(GetVertexAttribdvNV, (index, pname, params), (F, "glGetVertexAttribdvNV(%d, 0x%x, %p);\n", index, pname, (const void *) params));
}

KEYWORD1 void KEYWORD2 NAME(GetVertexAttribfvNV)(GLuint index, GLenum pname, GLfloat * params)
{
   DISPATCH(GetVertexAttribfvNV, (index, pname, params), (F, "glGetVertexAttribfvNV(%d, 0x%x, %p);\n", index, pname, (const void *) params));
}

KEYWORD1 void KEYWORD2 NAME(GetVertexAttribivNV)(GLuint index, GLenum pname, GLint * params)
{
   DISPATCH(GetVertexAttribivNV, (index, pname, params), (F, "glGetVertexAttribivNV(%d, 0x%x, %p);\n", index, pname, (const void *) params));
}

KEYWORD1 GLboolean KEYWORD2 NAME(IsProgramARB)(GLuint program)
{
   RETURN_DISPATCH(IsProgramNV, (program), (F, "glIsProgramARB(%d);\n", program));
}

KEYWORD1 GLboolean KEYWORD2 NAME(IsProgramNV)(GLuint program)
{
   RETURN_DISPATCH(IsProgramNV, (program), (F, "glIsProgramNV(%d);\n", program));
}

KEYWORD1 void KEYWORD2 NAME(LoadProgramNV)(GLenum target, GLuint id, GLsizei len, const GLubyte * program)
{
   DISPATCH(LoadProgramNV, (target, id, len, program), (F, "glLoadProgramNV(0x%x, %d, %d, %p);\n", target, id, len, (const void *) program));
}

KEYWORD1 void KEYWORD2 NAME(ProgramParameter4dNV)(GLenum target, GLuint index, GLdouble x, GLdouble y, GLdouble z, GLdouble w)
{
   DISPATCH(ProgramParameter4dNV, (target, index, x, y, z, w), (F, "glProgramParameter4dNV(0x%x, %d, %f, %f, %f, %f);\n", target, index, x, y, z, w));
}

KEYWORD1 void KEYWORD2 NAME(ProgramParameter4dvNV)(GLenum target, GLuint index, const GLdouble * params)
{
   DISPATCH(ProgramParameter4dvNV, (target, index, params), (F, "glProgramParameter4dvNV(0x%x, %d, %p);\n", target, index, (const void *) params));
}

KEYWORD1 void KEYWORD2 NAME(ProgramParameter4fNV)(GLenum target, GLuint index, GLfloat x, GLfloat y, GLfloat z, GLfloat w)
{
   DISPATCH(ProgramParameter4fNV, (target, index, x, y, z, w), (F, "glProgramParameter4fNV(0x%x, %d, %f, %f, %f, %f);\n", target, index, x, y, z, w));
}

KEYWORD1 void KEYWORD2 NAME(ProgramParameter4fvNV)(GLenum target, GLuint index, const GLfloat * params)
{
   DISPATCH(ProgramParameter4fvNV, (target, index, params), (F, "glProgramParameter4fvNV(0x%x, %d, %p);\n", target, index, (const void *) params));
}

KEYWORD1 void KEYWORD2 NAME(ProgramParameters4dvNV)(GLenum target, GLuint index, GLuint num, const GLdouble * params)
{
   DISPATCH(ProgramParameters4dvNV, (target, index, num, params), (F, "glProgramParameters4dvNV(0x%x, %d, %d, %p);\n", target, index, num, (const void *) params));
}

KEYWORD1 void KEYWORD2 NAME(ProgramParameters4fvNV)(GLenum target, GLuint index, GLuint num, const GLfloat * params)
{
   DISPATCH(ProgramParameters4fvNV, (target, index, num, params), (F, "glProgramParameters4fvNV(0x%x, %d, %d, %p);\n", target, index, num, (const void *) params));
}

KEYWORD1 void KEYWORD2 NAME(RequestResidentProgramsNV)(GLsizei n, const GLuint * ids)
{
   DISPATCH(RequestResidentProgramsNV, (n, ids), (F, "glRequestResidentProgramsNV(%d, %p);\n", n, (const void *) ids));
}

KEYWORD1 void KEYWORD2 NAME(TrackMatrixNV)(GLenum target, GLuint address, GLenum matrix, GLenum transform)
{
   DISPATCH(TrackMatrixNV, (target, address, matrix, transform), (F, "glTrackMatrixNV(0x%x, %d, 0x%x, 0x%x);\n", target, address, matrix, transform));
}

KEYWORD1 void KEYWORD2 NAME(VertexAttrib1dNV)(GLuint index, GLdouble x)
{
   DISPATCH(VertexAttrib1dNV, (index, x), (F, "glVertexAttrib1dNV(%d, %f);\n", index, x));
}

KEYWORD1 void KEYWORD2 NAME(VertexAttrib1dvNV)(GLuint index, const GLdouble * v)
{
   DISPATCH(VertexAttrib1dvNV, (index, v), (F, "glVertexAttrib1dvNV(%d, %p);\n", index, (const void *) v));
}

KEYWORD1 void KEYWORD2 NAME(VertexAttrib1fNV)(GLuint index, GLfloat x)
{
   DISPATCH(VertexAttrib1fNV, (index, x), (F, "glVertexAttrib1fNV(%d, %f);\n", index, x));
}

KEYWORD1 void KEYWORD2 NAME(VertexAttrib1fvNV)(GLuint index, const GLfloat * v)
{
   DISPATCH(VertexAttrib1fvNV, (index, v), (F, "glVertexAttrib1fvNV(%d, %p);\n", index, (const void *) v));
}

KEYWORD1 void KEYWORD2 NAME(VertexAttrib1sNV)(GLuint index, GLshort x)
{
   DISPATCH(VertexAttrib1sNV, (index, x), (F, "glVertexAttrib1sNV(%d, %d);\n", index, x));
}

KEYWORD1 void KEYWORD2 NAME(VertexAttrib1svNV)(GLuint index, const GLshort * v)
{
   DISPATCH(VertexAttrib1svNV, (index, v), (F, "glVertexAttrib1svNV(%d, %p);\n", index, (const void *) v));
}

KEYWORD1 void KEYWORD2 NAME(VertexAttrib2dNV)(GLuint index, GLdouble x, GLdouble y)
{
   DISPATCH(VertexAttrib2dNV, (index, x, y), (F, "glVertexAttrib2dNV(%d, %f, %f);\n", index, x, y));
}

KEYWORD1 void KEYWORD2 NAME(VertexAttrib2dvNV)(GLuint index, const GLdouble * v)
{
   DISPATCH(VertexAttrib2dvNV, (index, v), (F, "glVertexAttrib2dvNV(%d, %p);\n", index, (const void *) v));
}

KEYWORD1 void KEYWORD2 NAME(VertexAttrib2fNV)(GLuint index, GLfloat x, GLfloat y)
{
   DISPATCH(VertexAttrib2fNV, (index, x, y), (F, "glVertexAttrib2fNV(%d, %f, %f);\n", index, x, y));
}

KEYWORD1 void KEYWORD2 NAME(VertexAttrib2fvNV)(GLuint index, const GLfloat * v)
{
   DISPATCH(VertexAttrib2fvNV, (index, v), (F, "glVertexAttrib2fvNV(%d, %p);\n", index, (const void *) v));
}

KEYWORD1 void KEYWORD2 NAME(VertexAttrib2sNV)(GLuint index, GLshort x, GLshort y)
{
   DISPATCH(VertexAttrib2sNV, (index, x, y), (F, "glVertexAttrib2sNV(%d, %d, %d);\n", index, x, y));
}

KEYWORD1 void KEYWORD2 NAME(VertexAttrib2svNV)(GLuint index, const GLshort * v)
{
   DISPATCH(VertexAttrib2svNV, (index, v), (F, "glVertexAttrib2svNV(%d, %p);\n", index, (const void *) v));
}

KEYWORD1 void KEYWORD2 NAME(VertexAttrib3dNV)(GLuint index, GLdouble x, GLdouble y, GLdouble z)
{
   DISPATCH(VertexAttrib3dNV, (index, x, y, z), (F, "glVertexAttrib3dNV(%d, %f, %f, %f);\n", index, x, y, z));
}

KEYWORD1 void KEYWORD2 NAME(VertexAttrib3dvNV)(GLuint index, const GLdouble * v)
{
   DISPATCH(VertexAttrib3dvNV, (index, v), (F, "glVertexAttrib3dvNV(%d, %p);\n", index, (const void *) v));
}

KEYWORD1 void KEYWORD2 NAME(VertexAttrib3fNV)(GLuint index, GLfloat x, GLfloat y, GLfloat z)
{
   DISPATCH(VertexAttrib3fNV, (index, x, y, z), (F, "glVertexAttrib3fNV(%d, %f, %f, %f);\n", index, x, y, z));
}

KEYWORD1 void KEYWORD2 NAME(VertexAttrib3fvNV)(GLuint index, const GLfloat * v)
{
   DISPATCH(VertexAttrib3fvNV, (index, v), (F, "glVertexAttrib3fvNV(%d, %p);\n", index, (const void *) v));
}

KEYWORD1 void KEYWORD2 NAME(VertexAttrib3sNV)(GLuint index, GLshort x, GLshort y, GLshort z)
{
   DISPATCH(VertexAttrib3sNV, (index, x, y, z), (F, "glVertexAttrib3sNV(%d, %d, %d, %d);\n", index, x, y, z));
}

KEYWORD1 void KEYWORD2 NAME(VertexAttrib3svNV)(GLuint index, const GLshort * v)
{
   DISPATCH(VertexAttrib3svNV, (index, v), (F, "glVertexAttrib3svNV(%d, %p);\n", index, (const void *) v));
}

KEYWORD1 void KEYWORD2 NAME(VertexAttrib4dNV)(GLuint index, GLdouble x, GLdouble y, GLdouble z, GLdouble w)
{
   DISPATCH(VertexAttrib4dNV, (index, x, y, z, w), (F, "glVertexAttrib4dNV(%d, %f, %f, %f, %f);\n", index, x, y, z, w));
}

KEYWORD1 void KEYWORD2 NAME(VertexAttrib4dvNV)(GLuint index, const GLdouble * v)
{
   DISPATCH(VertexAttrib4dvNV, (index, v), (F, "glVertexAttrib4dvNV(%d, %p);\n", index, (const void *) v));
}

KEYWORD1 void KEYWORD2 NAME(VertexAttrib4fNV)(GLuint index, GLfloat x, GLfloat y, GLfloat z, GLfloat w)
{
   DISPATCH(VertexAttrib4fNV, (index, x, y, z, w), (F, "glVertexAttrib4fNV(%d, %f, %f, %f, %f);\n", index, x, y, z, w));
}

KEYWORD1 void KEYWORD2 NAME(VertexAttrib4fvNV)(GLuint index, const GLfloat * v)
{
   DISPATCH(VertexAttrib4fvNV, (index, v), (F, "glVertexAttrib4fvNV(%d, %p);\n", index, (const void *) v));
}

KEYWORD1 void KEYWORD2 NAME(VertexAttrib4sNV)(GLuint index, GLshort x, GLshort y, GLshort z, GLshort w)
{
   DISPATCH(VertexAttrib4sNV, (index, x, y, z, w), (F, "glVertexAttrib4sNV(%d, %d, %d, %d, %d);\n", index, x, y, z, w));
}

KEYWORD1 void KEYWORD2 NAME(VertexAttrib4svNV)(GLuint index, const GLshort * v)
{
   DISPATCH(VertexAttrib4svNV, (index, v), (F, "glVertexAttrib4svNV(%d, %p);\n", index, (const void *) v));
}

KEYWORD1 void KEYWORD2 NAME(VertexAttrib4ubNV)(GLuint index, GLubyte x, GLubyte y, GLubyte z, GLubyte w)
{
   DISPATCH(VertexAttrib4ubNV, (index, x, y, z, w), (F, "glVertexAttrib4ubNV(%d, %d, %d, %d, %d);\n", index, x, y, z, w));
}

KEYWORD1 void KEYWORD2 NAME(VertexAttrib4ubvNV)(GLuint index, const GLubyte * v)
{
   DISPATCH(VertexAttrib4ubvNV, (index, v), (F, "glVertexAttrib4ubvNV(%d, %p);\n", index, (const void *) v));
}

KEYWORD1 void KEYWORD2 NAME(VertexAttribPointerNV)(GLuint index, GLint size, GLenum type, GLsizei stride, const GLvoid * pointer)
{
   DISPATCH(VertexAttribPointerNV, (index, size, type, stride, pointer), (F, "glVertexAttribPointerNV(%d, %d, 0x%x, %d, %p);\n", index, size, type, stride, (const void *) pointer));
}

KEYWORD1 void KEYWORD2 NAME(VertexAttribs1dvNV)(GLuint index, GLsizei n, const GLdouble * v)
{
   DISPATCH(VertexAttribs1dvNV, (index, n, v), (F, "glVertexAttribs1dvNV(%d, %d, %p);\n", index, n, (const void *) v));
}

KEYWORD1 void KEYWORD2 NAME(VertexAttribs1fvNV)(GLuint index, GLsizei n, const GLfloat * v)
{
   DISPATCH(VertexAttribs1fvNV, (index, n, v), (F, "glVertexAttribs1fvNV(%d, %d, %p);\n", index, n, (const void *) v));
}

KEYWORD1 void KEYWORD2 NAME(VertexAttribs1svNV)(GLuint index, GLsizei n, const GLshort * v)
{
   DISPATCH(VertexAttribs1svNV, (index, n, v), (F, "glVertexAttribs1svNV(%d, %d, %p);\n", index, n, (const void *) v));
}

KEYWORD1 void KEYWORD2 NAME(VertexAttribs2dvNV)(GLuint index, GLsizei n, const GLdouble * v)
{
   DISPATCH(VertexAttribs2dvNV, (index, n, v), (F, "glVertexAttribs2dvNV(%d, %d, %p);\n", index, n, (const void *) v));
}

KEYWORD1 void KEYWORD2 NAME(VertexAttribs2fvNV)(GLuint index, GLsizei n, const GLfloat * v)
{
   DISPATCH(VertexAttribs2fvNV, (index, n, v), (F, "glVertexAttribs2fvNV(%d, %d, %p);\n", index, n, (const void *) v));
}

KEYWORD1 void KEYWORD2 NAME(VertexAttribs2svNV)(GLuint index, GLsizei n, const GLshort * v)
{
   DISPATCH(VertexAttribs2svNV, (index, n, v), (F, "glVertexAttribs2svNV(%d, %d, %p);\n", index, n, (const void *) v));
}

KEYWORD1 void KEYWORD2 NAME(VertexAttribs3dvNV)(GLuint index, GLsizei n, const GLdouble * v)
{
   DISPATCH(VertexAttribs3dvNV, (index, n, v), (F, "glVertexAttribs3dvNV(%d, %d, %p);\n", index, n, (const void *) v));
}

KEYWORD1 void KEYWORD2 NAME(VertexAttribs3fvNV)(GLuint index, GLsizei n, const GLfloat * v)
{
   DISPATCH(VertexAttribs3fvNV, (index, n, v), (F, "glVertexAttribs3fvNV(%d, %d, %p);\n", index, n, (const void *) v));
}

KEYWORD1 void KEYWORD2 NAME(VertexAttribs3svNV)(GLuint index, GLsizei n, const GLshort * v)
{
   DISPATCH(VertexAttribs3svNV, (index, n, v), (F, "glVertexAttribs3svNV(%d, %d, %p);\n", index, n, (const void *) v));
}

KEYWORD1 void KEYWORD2 NAME(VertexAttribs4dvNV)(GLuint index, GLsizei n, const GLdouble * v)
{
   DISPATCH(VertexAttribs4dvNV, (index, n, v), (F, "glVertexAttribs4dvNV(%d, %d, %p);\n", index, n, (const void *) v));
}

KEYWORD1 void KEYWORD2 NAME(VertexAttribs4fvNV)(GLuint index, GLsizei n, const GLfloat * v)
{
   DISPATCH(VertexAttribs4fvNV, (index, n, v), (F, "glVertexAttribs4fvNV(%d, %d, %p);\n", index, n, (const void *) v));
}

KEYWORD1 void KEYWORD2 NAME(VertexAttribs4svNV)(GLuint index, GLsizei n, const GLshort * v)
{
   DISPATCH(VertexAttribs4svNV, (index, n, v), (F, "glVertexAttribs4svNV(%d, %d, %p);\n", index, n, (const void *) v));
}

KEYWORD1 void KEYWORD2 NAME(VertexAttribs4ubvNV)(GLuint index, GLsizei n, const GLubyte * v)
{
   DISPATCH(VertexAttribs4ubvNV, (index, n, v), (F, "glVertexAttribs4ubvNV(%d, %d, %p);\n", index, n, (const void *) v));
}

KEYWORD1 void KEYWORD2 NAME(AlphaFragmentOp1ATI)(GLenum op, GLuint dst, GLuint dstMod, GLuint arg1, GLuint arg1Rep, GLuint arg1Mod)
{
   DISPATCH(AlphaFragmentOp1ATI, (op, dst, dstMod, arg1, arg1Rep, arg1Mod), (F, "glAlphaFragmentOp1ATI(0x%x, %d, %d, %d, %d, %d);\n", op, dst, dstMod, arg1, arg1Rep, arg1Mod));
}

KEYWORD1 void KEYWORD2 NAME(AlphaFragmentOp2ATI)(GLenum op, GLuint dst, GLuint dstMod, GLuint arg1, GLuint arg1Rep, GLuint arg1Mod, GLuint arg2, GLuint arg2Rep, GLuint arg2Mod)
{
   DISPATCH(AlphaFragmentOp2ATI, (op, dst, dstMod, arg1, arg1Rep, arg1Mod, arg2, arg2Rep, arg2Mod), (F, "glAlphaFragmentOp2ATI(0x%x, %d, %d, %d, %d, %d, %d, %d, %d);\n", op, dst, dstMod, arg1, arg1Rep, arg1Mod, arg2, arg2Rep, arg2Mod));
}

KEYWORD1 void KEYWORD2 NAME(AlphaFragmentOp3ATI)(GLenum op, GLuint dst, GLuint dstMod, GLuint arg1, GLuint arg1Rep, GLuint arg1Mod, GLuint arg2, GLuint arg2Rep, GLuint arg2Mod, GLuint arg3, GLuint arg3Rep, GLuint arg3Mod)
{
   DISPATCH(AlphaFragmentOp3ATI, (op, dst, dstMod, arg1, arg1Rep, arg1Mod, arg2, arg2Rep, arg2Mod, arg3, arg3Rep, arg3Mod), (F, "glAlphaFragmentOp3ATI(0x%x, %d, %d, %d, %d, %d, %d, %d, %d, %d, %d, %d);\n", op, dst, dstMod, arg1, arg1Rep, arg1Mod, arg2, arg2Rep, arg2Mod, arg3, arg3Rep, arg3Mod));
}

KEYWORD1 void KEYWORD2 NAME(BeginFragmentShaderATI)(void)
{
   DISPATCH(BeginFragmentShaderATI, (), (F, "glBeginFragmentShaderATI();\n"));
}

KEYWORD1 void KEYWORD2 NAME(BindFragmentShaderATI)(GLuint id)
{
   DISPATCH(BindFragmentShaderATI, (id), (F, "glBindFragmentShaderATI(%d);\n", id));
}

KEYWORD1 void KEYWORD2 NAME(ColorFragmentOp1ATI)(GLenum op, GLuint dst, GLuint dstMask, GLuint dstMod, GLuint arg1, GLuint arg1Rep, GLuint arg1Mod)
{
   DISPATCH(ColorFragmentOp1ATI, (op, dst, dstMask, dstMod, arg1, arg1Rep, arg1Mod), (F, "glColorFragmentOp1ATI(0x%x, %d, %d, %d, %d, %d, %d);\n", op, dst, dstMask, dstMod, arg1, arg1Rep, arg1Mod));
}

KEYWORD1 void KEYWORD2 NAME(ColorFragmentOp2ATI)(GLenum op, GLuint dst, GLuint dstMask, GLuint dstMod, GLuint arg1, GLuint arg1Rep, GLuint arg1Mod, GLuint arg2, GLuint arg2Rep, GLuint arg2Mod)
{
   DISPATCH(ColorFragmentOp2ATI, (op, dst, dstMask, dstMod, arg1, arg1Rep, arg1Mod, arg2, arg2Rep, arg2Mod), (F, "glColorFragmentOp2ATI(0x%x, %d, %d, %d, %d, %d, %d, %d, %d, %d);\n", op, dst, dstMask, dstMod, arg1, arg1Rep, arg1Mod, arg2, arg2Rep, arg2Mod));
}

KEYWORD1 void KEYWORD2 NAME(ColorFragmentOp3ATI)(GLenum op, GLuint dst, GLuint dstMask, GLuint dstMod, GLuint arg1, GLuint arg1Rep, GLuint arg1Mod, GLuint arg2, GLuint arg2Rep, GLuint arg2Mod, GLuint arg3, GLuint arg3Rep, GLuint arg3Mod)
{
   DISPATCH(ColorFragmentOp3ATI, (op, dst, dstMask, dstMod, arg1, arg1Rep, arg1Mod, arg2, arg2Rep, arg2Mod, arg3, arg3Rep, arg3Mod), (F, "glColorFragmentOp3ATI(0x%x, %d, %d, %d, %d, %d, %d, %d, %d, %d, %d, %d, %d);\n", op, dst, dstMask, dstMod, arg1, arg1Rep, arg1Mod, arg2, arg2Rep, arg2Mod, arg3, arg3Rep, arg3Mod));
}

KEYWORD1 void KEYWORD2 NAME(DeleteFragmentShaderATI)(GLuint id)
{
   DISPATCH(DeleteFragmentShaderATI, (id), (F, "glDeleteFragmentShaderATI(%d);\n", id));
}

KEYWORD1 void KEYWORD2 NAME(EndFragmentShaderATI)(void)
{
   DISPATCH(EndFragmentShaderATI, (), (F, "glEndFragmentShaderATI();\n"));
}

KEYWORD1 GLuint KEYWORD2 NAME(GenFragmentShadersATI)(GLuint range)
{
   RETURN_DISPATCH(GenFragmentShadersATI, (range), (F, "glGenFragmentShadersATI(%d);\n", range));
}

KEYWORD1 void KEYWORD2 NAME(PassTexCoordATI)(GLuint dst, GLuint coord, GLenum swizzle)
{
   DISPATCH(PassTexCoordATI, (dst, coord, swizzle), (F, "glPassTexCoordATI(%d, %d, 0x%x);\n", dst, coord, swizzle));
}

KEYWORD1 void KEYWORD2 NAME(SampleMapATI)(GLuint dst, GLuint interp, GLenum swizzle)
{
   DISPATCH(SampleMapATI, (dst, interp, swizzle), (F, "glSampleMapATI(%d, %d, 0x%x);\n", dst, interp, swizzle));
}

KEYWORD1 void KEYWORD2 NAME(SetFragmentShaderConstantATI)(GLuint dst, const GLfloat * value)
{
   DISPATCH(SetFragmentShaderConstantATI, (dst, value), (F, "glSetFragmentShaderConstantATI(%d, %p);\n", dst, (const void *) value));
}

KEYWORD1 void KEYWORD2 NAME(PointParameteri)(GLenum pname, GLint param)
{
   DISPATCH(PointParameteriNV, (pname, param), (F, "glPointParameteri(0x%x, %d);\n", pname, param));
}

KEYWORD1 void KEYWORD2 NAME(PointParameteriNV)(GLenum pname, GLint param)
{
   DISPATCH(PointParameteriNV, (pname, param), (F, "glPointParameteriNV(0x%x, %d);\n", pname, param));
}

KEYWORD1 void KEYWORD2 NAME(PointParameteriv)(GLenum pname, const GLint * params)
{
   DISPATCH(PointParameterivNV, (pname, params), (F, "glPointParameteriv(0x%x, %p);\n", pname, (const void *) params));
}

KEYWORD1 void KEYWORD2 NAME(PointParameterivNV)(GLenum pname, const GLint * params)
{
   DISPATCH(PointParameterivNV, (pname, params), (F, "glPointParameterivNV(0x%x, %p);\n", pname, (const void *) params));
}

KEYWORD1_ALT void KEYWORD2 NAME(_dispatch_stub_737)(GLenum face);

KEYWORD1_ALT void KEYWORD2 NAME(_dispatch_stub_737)(GLenum face)
{
   DISPATCH(ActiveStencilFaceEXT, (face), (F, "glActiveStencilFaceEXT(0x%x);\n", face));
}

KEYWORD1_ALT void KEYWORD2 NAME(_dispatch_stub_738)(GLuint array);

KEYWORD1_ALT void KEYWORD2 NAME(_dispatch_stub_738)(GLuint array)
{
   DISPATCH(BindVertexArrayAPPLE, (array), (F, "glBindVertexArrayAPPLE(%d);\n", array));
}

KEYWORD1_ALT void KEYWORD2 NAME(_dispatch_stub_739)(GLsizei n, const GLuint * arrays);

KEYWORD1_ALT void KEYWORD2 NAME(_dispatch_stub_739)(GLsizei n, const GLuint * arrays)
{
   DISPATCH(DeleteVertexArraysAPPLE, (n, arrays), (F, "glDeleteVertexArraysAPPLE(%d, %p);\n", n, (const void *) arrays));
}

KEYWORD1_ALT void KEYWORD2 NAME(_dispatch_stub_740)(GLsizei n, GLuint * arrays);

KEYWORD1_ALT void KEYWORD2 NAME(_dispatch_stub_740)(GLsizei n, GLuint * arrays)
{
   DISPATCH(GenVertexArraysAPPLE, (n, arrays), (F, "glGenVertexArraysAPPLE(%d, %p);\n", n, (const void *) arrays));
}

KEYWORD1_ALT GLboolean KEYWORD2 NAME(_dispatch_stub_741)(GLuint array);

KEYWORD1_ALT GLboolean KEYWORD2 NAME(_dispatch_stub_741)(GLuint array)
{
   RETURN_DISPATCH(IsVertexArrayAPPLE, (array), (F, "glIsVertexArrayAPPLE(%d);\n", array));
}

KEYWORD1 void KEYWORD2 NAME(GetProgramNamedParameterdvNV)(GLuint id, GLsizei len, const GLubyte * name, GLdouble * params)
{
   DISPATCH(GetProgramNamedParameterdvNV, (id, len, name, params), (F, "glGetProgramNamedParameterdvNV(%d, %d, %p, %p);\n", id, len, (const void *) name, (const void *) params));
}

KEYWORD1 void KEYWORD2 NAME(GetProgramNamedParameterfvNV)(GLuint id, GLsizei len, const GLubyte * name, GLfloat * params)
{
   DISPATCH(GetProgramNamedParameterfvNV, (id, len, name, params), (F, "glGetProgramNamedParameterfvNV(%d, %d, %p, %p);\n", id, len, (const void *) name, (const void *) params));
}

KEYWORD1 void KEYWORD2 NAME(ProgramNamedParameter4dNV)(GLuint id, GLsizei len, const GLubyte * name, GLdouble x, GLdouble y, GLdouble z, GLdouble w)
{
   DISPATCH(ProgramNamedParameter4dNV, (id, len, name, x, y, z, w), (F, "glProgramNamedParameter4dNV(%d, %d, %p, %f, %f, %f, %f);\n", id, len, (const void *) name, x, y, z, w));
}

KEYWORD1 void KEYWORD2 NAME(ProgramNamedParameter4dvNV)(GLuint id, GLsizei len, const GLubyte * name, const GLdouble * v)
{
   DISPATCH(ProgramNamedParameter4dvNV, (id, len, name, v), (F, "glProgramNamedParameter4dvNV(%d, %d, %p, %p);\n", id, len, (const void *) name, (const void *) v));
}

KEYWORD1 void KEYWORD2 NAME(ProgramNamedParameter4fNV)(GLuint id, GLsizei len, const GLubyte * name, GLfloat x, GLfloat y, GLfloat z, GLfloat w)
{
   DISPATCH(ProgramNamedParameter4fNV, (id, len, name, x, y, z, w), (F, "glProgramNamedParameter4fNV(%d, %d, %p, %f, %f, %f, %f);\n", id, len, (const void *) name, x, y, z, w));
}

KEYWORD1 void KEYWORD2 NAME(ProgramNamedParameter4fvNV)(GLuint id, GLsizei len, const GLubyte * name, const GLfloat * v)
{
   DISPATCH(ProgramNamedParameter4fvNV, (id, len, name, v), (F, "glProgramNamedParameter4fvNV(%d, %d, %p, %p);\n", id, len, (const void *) name, (const void *) v));
}

KEYWORD1_ALT void KEYWORD2 NAME(_dispatch_stub_748)(GLclampd zmin, GLclampd zmax);

KEYWORD1_ALT void KEYWORD2 NAME(_dispatch_stub_748)(GLclampd zmin, GLclampd zmax)
{
   DISPATCH(DepthBoundsEXT, (zmin, zmax), (F, "glDepthBoundsEXT(%f, %f);\n", zmin, zmax));
}

KEYWORD1 void KEYWORD2 NAME(BlendEquationSeparate)(GLenum modeRGB, GLenum modeA)
{
   DISPATCH(BlendEquationSeparateEXT, (modeRGB, modeA), (F, "glBlendEquationSeparate(0x%x, 0x%x);\n", modeRGB, modeA));
}

KEYWORD1_ALT void KEYWORD2 NAME(_dispatch_stub_749)(GLenum modeRGB, GLenum modeA);

KEYWORD1_ALT void KEYWORD2 NAME(_dispatch_stub_749)(GLenum modeRGB, GLenum modeA)
{
   DISPATCH(BlendEquationSeparateEXT, (modeRGB, modeA), (F, "glBlendEquationSeparateEXT(0x%x, 0x%x);\n", modeRGB, modeA));
}

KEYWORD1 void KEYWORD2 NAME(BindFramebufferEXT)(GLenum target, GLuint framebuffer)
{
   DISPATCH(BindFramebufferEXT, (target, framebuffer), (F, "glBindFramebufferEXT(0x%x, %d);\n", target, framebuffer));
}

KEYWORD1 void KEYWORD2 NAME(BindRenderbufferEXT)(GLenum target, GLuint renderbuffer)
{
   DISPATCH(BindRenderbufferEXT, (target, renderbuffer), (F, "glBindRenderbufferEXT(0x%x, %d);\n", target, renderbuffer));
}

KEYWORD1 GLenum KEYWORD2 NAME(CheckFramebufferStatusEXT)(GLenum target)
{
   RETURN_DISPATCH(CheckFramebufferStatusEXT, (target), (F, "glCheckFramebufferStatusEXT(0x%x);\n", target));
}

KEYWORD1 void KEYWORD2 NAME(DeleteFramebuffersEXT)(GLsizei n, const GLuint * framebuffers)
{
   DISPATCH(DeleteFramebuffersEXT, (n, framebuffers), (F, "glDeleteFramebuffersEXT(%d, %p);\n", n, (const void *) framebuffers));
}

KEYWORD1 void KEYWORD2 NAME(DeleteRenderbuffersEXT)(GLsizei n, const GLuint * renderbuffers)
{
   DISPATCH(DeleteRenderbuffersEXT, (n, renderbuffers), (F, "glDeleteRenderbuffersEXT(%d, %p);\n", n, (const void *) renderbuffers));
}

KEYWORD1 void KEYWORD2 NAME(FramebufferRenderbufferEXT)(GLenum target, GLenum attachment, GLenum renderbuffertarget, GLuint renderbuffer)
{
   DISPATCH(FramebufferRenderbufferEXT, (target, attachment, renderbuffertarget, renderbuffer), (F, "glFramebufferRenderbufferEXT(0x%x, 0x%x, 0x%x, %d);\n", target, attachment, renderbuffertarget, renderbuffer));
}

KEYWORD1 void KEYWORD2 NAME(FramebufferTexture1DEXT)(GLenum target, GLenum attachment, GLenum textarget, GLuint texture, GLint level)
{
   DISPATCH(FramebufferTexture1DEXT, (target, attachment, textarget, texture, level), (F, "glFramebufferTexture1DEXT(0x%x, 0x%x, 0x%x, %d, %d);\n", target, attachment, textarget, texture, level));
}

KEYWORD1 void KEYWORD2 NAME(FramebufferTexture2DEXT)(GLenum target, GLenum attachment, GLenum textarget, GLuint texture, GLint level)
{
   DISPATCH(FramebufferTexture2DEXT, (target, attachment, textarget, texture, level), (F, "glFramebufferTexture2DEXT(0x%x, 0x%x, 0x%x, %d, %d);\n", target, attachment, textarget, texture, level));
}

KEYWORD1 void KEYWORD2 NAME(FramebufferTexture3DEXT)(GLenum target, GLenum attachment, GLenum textarget, GLuint texture, GLint level, GLint zoffset)
{
   DISPATCH(FramebufferTexture3DEXT, (target, attachment, textarget, texture, level, zoffset), (F, "glFramebufferTexture3DEXT(0x%x, 0x%x, 0x%x, %d, %d, %d);\n", target, attachment, textarget, texture, level, zoffset));
}

KEYWORD1 void KEYWORD2 NAME(GenFramebuffersEXT)(GLsizei n, GLuint * framebuffers)
{
   DISPATCH(GenFramebuffersEXT, (n, framebuffers), (F, "glGenFramebuffersEXT(%d, %p);\n", n, (const void *) framebuffers));
}

KEYWORD1 void KEYWORD2 NAME(GenRenderbuffersEXT)(GLsizei n, GLuint * renderbuffers)
{
   DISPATCH(GenRenderbuffersEXT, (n, renderbuffers), (F, "glGenRenderbuffersEXT(%d, %p);\n", n, (const void *) renderbuffers));
}

KEYWORD1 void KEYWORD2 NAME(GenerateMipmapEXT)(GLenum target)
{
   DISPATCH(GenerateMipmapEXT, (target), (F, "glGenerateMipmapEXT(0x%x);\n", target));
}

KEYWORD1 void KEYWORD2 NAME(GetFramebufferAttachmentParameterivEXT)(GLenum target, GLenum attachment, GLenum pname, GLint * params)
{
   DISPATCH(GetFramebufferAttachmentParameterivEXT, (target, attachment, pname, params), (F, "glGetFramebufferAttachmentParameterivEXT(0x%x, 0x%x, 0x%x, %p);\n", target, attachment, pname, (const void *) params));
}

KEYWORD1 void KEYWORD2 NAME(GetRenderbufferParameterivEXT)(GLenum target, GLenum pname, GLint * params)
{
   DISPATCH(GetRenderbufferParameterivEXT, (target, pname, params), (F, "glGetRenderbufferParameterivEXT(0x%x, 0x%x, %p);\n", target, pname, (const void *) params));
}

KEYWORD1 GLboolean KEYWORD2 NAME(IsFramebufferEXT)(GLuint framebuffer)
{
   RETURN_DISPATCH(IsFramebufferEXT, (framebuffer), (F, "glIsFramebufferEXT(%d);\n", framebuffer));
}

KEYWORD1 GLboolean KEYWORD2 NAME(IsRenderbufferEXT)(GLuint renderbuffer)
{
   RETURN_DISPATCH(IsRenderbufferEXT, (renderbuffer), (F, "glIsRenderbufferEXT(%d);\n", renderbuffer));
}

KEYWORD1 void KEYWORD2 NAME(RenderbufferStorageEXT)(GLenum target, GLenum internalformat, GLsizei width, GLsizei height)
{
   DISPATCH(RenderbufferStorageEXT, (target, internalformat, width, height), (F, "glRenderbufferStorageEXT(0x%x, 0x%x, %d, %d);\n", target, internalformat, width, height));
}

KEYWORD1_ALT void KEYWORD2 NAME(_dispatch_stub_767)(GLint srcX0, GLint srcY0, GLint srcX1, GLint srcY1, GLint dstX0, GLint dstY0, GLint dstX1, GLint dstY1, GLbitfield mask, GLenum filter);

KEYWORD1_ALT void KEYWORD2 NAME(_dispatch_stub_767)(GLint srcX0, GLint srcY0, GLint srcX1, GLint srcY1, GLint dstX0, GLint dstY0, GLint dstX1, GLint dstY1, GLbitfield mask, GLenum filter)
{
   DISPATCH(BlitFramebufferEXT, (srcX0, srcY0, srcX1, srcY1, dstX0, dstY0, dstX1, dstY1, mask, filter), (F, "glBlitFramebufferEXT(%d, %d, %d, %d, %d, %d, %d, %d, %d, 0x%x);\n", srcX0, srcY0, srcX1, srcY1, dstX0, dstY0, dstX1, dstY1, mask, filter));
}

KEYWORD1_ALT void KEYWORD2 NAME(_dispatch_stub_768)(GLenum target, GLuint index, GLsizei count, const GLfloat * params);

KEYWORD1_ALT void KEYWORD2 NAME(_dispatch_stub_768)(GLenum target, GLuint index, GLsizei count, const GLfloat * params)
{
   DISPATCH(ProgramEnvParameters4fvEXT, (target, index, count, params), (F, "glProgramEnvParameters4fvEXT(0x%x, %d, %d, %p);\n", target, index, count, (const void *) params));
}

KEYWORD1_ALT void KEYWORD2 NAME(_dispatch_stub_769)(GLenum target, GLuint index, GLsizei count, const GLfloat * params);

KEYWORD1_ALT void KEYWORD2 NAME(_dispatch_stub_769)(GLenum target, GLuint index, GLsizei count, const GLfloat * params)
{
   DISPATCH(ProgramLocalParameters4fvEXT, (target, index, count, params), (F, "glProgramLocalParameters4fvEXT(0x%x, %d, %d, %p);\n", target, index, count, (const void *) params));
}

KEYWORD1_ALT void KEYWORD2 NAME(_dispatch_stub_770)(GLuint id, GLenum pname, GLint64EXT * params);

KEYWORD1_ALT void KEYWORD2 NAME(_dispatch_stub_770)(GLuint id, GLenum pname, GLint64EXT * params)
{
   DISPATCH(GetQueryObjecti64vEXT, (id, pname, params), (F, "glGetQueryObjecti64vEXT(%d, 0x%x, %p);\n", id, pname, (const void *) params));
}

KEYWORD1_ALT void KEYWORD2 NAME(_dispatch_stub_771)(GLuint id, GLenum pname, GLuint64EXT * params);

KEYWORD1_ALT void KEYWORD2 NAME(_dispatch_stub_771)(GLuint id, GLenum pname, GLuint64EXT * params)
{
   DISPATCH(GetQueryObjectui64vEXT, (id, pname, params), (F, "glGetQueryObjectui64vEXT(%d, 0x%x, %p);\n", id, pname, (const void *) params));
}


#endif /* defined( NAME ) */

/*
 * This is how a dispatch table can be initialized with all the functions
 * we generated above.
 */
#ifdef DISPATCH_TABLE_NAME

#ifndef TABLE_ENTRY
#error TABLE_ENTRY must be defined
#endif

static _glapi_proc DISPATCH_TABLE_NAME[] = {
   TABLE_ENTRY(NewList),
   TABLE_ENTRY(EndList),
   TABLE_ENTRY(CallList),
   TABLE_ENTRY(CallLists),
   TABLE_ENTRY(DeleteLists),
   TABLE_ENTRY(GenLists),
   TABLE_ENTRY(ListBase),
   TABLE_ENTRY(Begin),
   TABLE_ENTRY(Bitmap),
   TABLE_ENTRY(Color3b),
   TABLE_ENTRY(Color3bv),
   TABLE_ENTRY(Color3d),
   TABLE_ENTRY(Color3dv),
   TABLE_ENTRY(Color3f),
   TABLE_ENTRY(Color3fv),
   TABLE_ENTRY(Color3i),
   TABLE_ENTRY(Color3iv),
   TABLE_ENTRY(Color3s),
   TABLE_ENTRY(Color3sv),
   TABLE_ENTRY(Color3ub),
   TABLE_ENTRY(Color3ubv),
   TABLE_ENTRY(Color3ui),
   TABLE_ENTRY(Color3uiv),
   TABLE_ENTRY(Color3us),
   TABLE_ENTRY(Color3usv),
   TABLE_ENTRY(Color4b),
   TABLE_ENTRY(Color4bv),
   TABLE_ENTRY(Color4d),
   TABLE_ENTRY(Color4dv),
   TABLE_ENTRY(Color4f),
   TABLE_ENTRY(Color4fv),
   TABLE_ENTRY(Color4i),
   TABLE_ENTRY(Color4iv),
   TABLE_ENTRY(Color4s),
   TABLE_ENTRY(Color4sv),
   TABLE_ENTRY(Color4ub),
   TABLE_ENTRY(Color4ubv),
   TABLE_ENTRY(Color4ui),
   TABLE_ENTRY(Color4uiv),
   TABLE_ENTRY(Color4us),
   TABLE_ENTRY(Color4usv),
   TABLE_ENTRY(EdgeFlag),
   TABLE_ENTRY(EdgeFlagv),
   TABLE_ENTRY(End),
   TABLE_ENTRY(Indexd),
   TABLE_ENTRY(Indexdv),
   TABLE_ENTRY(Indexf),
   TABLE_ENTRY(Indexfv),
   TABLE_ENTRY(Indexi),
   TABLE_ENTRY(Indexiv),
   TABLE_ENTRY(Indexs),
   TABLE_ENTRY(Indexsv),
   TABLE_ENTRY(Normal3b),
   TABLE_ENTRY(Normal3bv),
   TABLE_ENTRY(Normal3d),
   TABLE_ENTRY(Normal3dv),
   TABLE_ENTRY(Normal3f),
   TABLE_ENTRY(Normal3fv),
   TABLE_ENTRY(Normal3i),
   TABLE_ENTRY(Normal3iv),
   TABLE_ENTRY(Normal3s),
   TABLE_ENTRY(Normal3sv),
   TABLE_ENTRY(RasterPos2d),
   TABLE_ENTRY(RasterPos2dv),
   TABLE_ENTRY(RasterPos2f),
   TABLE_ENTRY(RasterPos2fv),
   TABLE_ENTRY(RasterPos2i),
   TABLE_ENTRY(RasterPos2iv),
   TABLE_ENTRY(RasterPos2s),
   TABLE_ENTRY(RasterPos2sv),
   TABLE_ENTRY(RasterPos3d),
   TABLE_ENTRY(RasterPos3dv),
   TABLE_ENTRY(RasterPos3f),
   TABLE_ENTRY(RasterPos3fv),
   TABLE_ENTRY(RasterPos3i),
   TABLE_ENTRY(RasterPos3iv),
   TABLE_ENTRY(RasterPos3s),
   TABLE_ENTRY(RasterPos3sv),
   TABLE_ENTRY(RasterPos4d),
   TABLE_ENTRY(RasterPos4dv),
   TABLE_ENTRY(RasterPos4f),
   TABLE_ENTRY(RasterPos4fv),
   TABLE_ENTRY(RasterPos4i),
   TABLE_ENTRY(RasterPos4iv),
   TABLE_ENTRY(RasterPos4s),
   TABLE_ENTRY(RasterPos4sv),
   TABLE_ENTRY(Rectd),
   TABLE_ENTRY(Rectdv),
   TABLE_ENTRY(Rectf),
   TABLE_ENTRY(Rectfv),
   TABLE_ENTRY(Recti),
   TABLE_ENTRY(Rectiv),
   TABLE_ENTRY(Rects),
   TABLE_ENTRY(Rectsv),
   TABLE_ENTRY(TexCoord1d),
   TABLE_ENTRY(TexCoord1dv),
   TABLE_ENTRY(TexCoord1f),
   TABLE_ENTRY(TexCoord1fv),
   TABLE_ENTRY(TexCoord1i),
   TABLE_ENTRY(TexCoord1iv),
   TABLE_ENTRY(TexCoord1s),
   TABLE_ENTRY(TexCoord1sv),
   TABLE_ENTRY(TexCoord2d),
   TABLE_ENTRY(TexCoord2dv),
   TABLE_ENTRY(TexCoord2f),
   TABLE_ENTRY(TexCoord2fv),
   TABLE_ENTRY(TexCoord2i),
   TABLE_ENTRY(TexCoord2iv),
   TABLE_ENTRY(TexCoord2s),
   TABLE_ENTRY(TexCoord2sv),
   TABLE_ENTRY(TexCoord3d),
   TABLE_ENTRY(TexCoord3dv),
   TABLE_ENTRY(TexCoord3f),
   TABLE_ENTRY(TexCoord3fv),
   TABLE_ENTRY(TexCoord3i),
   TABLE_ENTRY(TexCoord3iv),
   TABLE_ENTRY(TexCoord3s),
   TABLE_ENTRY(TexCoord3sv),
   TABLE_ENTRY(TexCoord4d),
   TABLE_ENTRY(TexCoord4dv),
   TABLE_ENTRY(TexCoord4f),
   TABLE_ENTRY(TexCoord4fv),
   TABLE_ENTRY(TexCoord4i),
   TABLE_ENTRY(TexCoord4iv),
   TABLE_ENTRY(TexCoord4s),
   TABLE_ENTRY(TexCoord4sv),
   TABLE_ENTRY(Vertex2d),
   TABLE_ENTRY(Vertex2dv),
   TABLE_ENTRY(Vertex2f),
   TABLE_ENTRY(Vertex2fv),
   TABLE_ENTRY(Vertex2i),
   TABLE_ENTRY(Vertex2iv),
   TABLE_ENTRY(Vertex2s),
   TABLE_ENTRY(Vertex2sv),
   TABLE_ENTRY(Vertex3d),
   TABLE_ENTRY(Vertex3dv),
   TABLE_ENTRY(Vertex3f),
   TABLE_ENTRY(Vertex3fv),
   TABLE_ENTRY(Vertex3i),
   TABLE_ENTRY(Vertex3iv),
   TABLE_ENTRY(Vertex3s),
   TABLE_ENTRY(Vertex3sv),
   TABLE_ENTRY(Vertex4d),
   TABLE_ENTRY(Vertex4dv),
   TABLE_ENTRY(Vertex4f),
   TABLE_ENTRY(Vertex4fv),
   TABLE_ENTRY(Vertex4i),
   TABLE_ENTRY(Vertex4iv),
   TABLE_ENTRY(Vertex4s),
   TABLE_ENTRY(Vertex4sv),
   TABLE_ENTRY(ClipPlane),
   TABLE_ENTRY(ColorMaterial),
   TABLE_ENTRY(CullFace),
   TABLE_ENTRY(Fogf),
   TABLE_ENTRY(Fogfv),
   TABLE_ENTRY(Fogi),
   TABLE_ENTRY(Fogiv),
   TABLE_ENTRY(FrontFace),
   TABLE_ENTRY(Hint),
   TABLE_ENTRY(Lightf),
   TABLE_ENTRY(Lightfv),
   TABLE_ENTRY(Lighti),
   TABLE_ENTRY(Lightiv),
   TABLE_ENTRY(LightModelf),
   TABLE_ENTRY(LightModelfv),
   TABLE_ENTRY(LightModeli),
   TABLE_ENTRY(LightModeliv),
   TABLE_ENTRY(LineStipple),
   TABLE_ENTRY(LineWidth),
   TABLE_ENTRY(Materialf),
   TABLE_ENTRY(Materialfv),
   TABLE_ENTRY(Materiali),
   TABLE_ENTRY(Materialiv),
   TABLE_ENTRY(PointSize),
   TABLE_ENTRY(PolygonMode),
   TABLE_ENTRY(PolygonStipple),
   TABLE_ENTRY(Scissor),
   TABLE_ENTRY(ShadeModel),
   TABLE_ENTRY(TexParameterf),
   TABLE_ENTRY(TexParameterfv),
   TABLE_ENTRY(TexParameteri),
   TABLE_ENTRY(TexParameteriv),
   TABLE_ENTRY(TexImage1D),
   TABLE_ENTRY(TexImage2D),
   TABLE_ENTRY(TexEnvf),
   TABLE_ENTRY(TexEnvfv),
   TABLE_ENTRY(TexEnvi),
   TABLE_ENTRY(TexEnviv),
   TABLE_ENTRY(TexGend),
   TABLE_ENTRY(TexGendv),
   TABLE_ENTRY(TexGenf),
   TABLE_ENTRY(TexGenfv),
   TABLE_ENTRY(TexGeni),
   TABLE_ENTRY(TexGeniv),
   TABLE_ENTRY(FeedbackBuffer),
   TABLE_ENTRY(SelectBuffer),
   TABLE_ENTRY(RenderMode),
   TABLE_ENTRY(InitNames),
   TABLE_ENTRY(LoadName),
   TABLE_ENTRY(PassThrough),
   TABLE_ENTRY(PopName),
   TABLE_ENTRY(PushName),
   TABLE_ENTRY(DrawBuffer),
   TABLE_ENTRY(Clear),
   TABLE_ENTRY(ClearAccum),
   TABLE_ENTRY(ClearIndex),
   TABLE_ENTRY(ClearColor),
   TABLE_ENTRY(ClearStencil),
   TABLE_ENTRY(ClearDepth),
   TABLE_ENTRY(StencilMask),
   TABLE_ENTRY(ColorMask),
   TABLE_ENTRY(DepthMask),
   TABLE_ENTRY(IndexMask),
   TABLE_ENTRY(Accum),
   TABLE_ENTRY(Disable),
   TABLE_ENTRY(Enable),
   TABLE_ENTRY(Finish),
   TABLE_ENTRY(Flush),
   TABLE_ENTRY(PopAttrib),
   TABLE_ENTRY(PushAttrib),
   TABLE_ENTRY(Map1d),
   TABLE_ENTRY(Map1f),
   TABLE_ENTRY(Map2d),
   TABLE_ENTRY(Map2f),
   TABLE_ENTRY(MapGrid1d),
   TABLE_ENTRY(MapGrid1f),
   TABLE_ENTRY(MapGrid2d),
   TABLE_ENTRY(MapGrid2f),
   TABLE_ENTRY(EvalCoord1d),
   TABLE_ENTRY(EvalCoord1dv),
   TABLE_ENTRY(EvalCoord1f),
   TABLE_ENTRY(EvalCoord1fv),
   TABLE_ENTRY(EvalCoord2d),
   TABLE_ENTRY(EvalCoord2dv),
   TABLE_ENTRY(EvalCoord2f),
   TABLE_ENTRY(EvalCoord2fv),
   TABLE_ENTRY(EvalMesh1),
   TABLE_ENTRY(EvalPoint1),
   TABLE_ENTRY(EvalMesh2),
   TABLE_ENTRY(EvalPoint2),
   TABLE_ENTRY(AlphaFunc),
   TABLE_ENTRY(BlendFunc),
   TABLE_ENTRY(LogicOp),
   TABLE_ENTRY(StencilFunc),
   TABLE_ENTRY(StencilOp),
   TABLE_ENTRY(DepthFunc),
   TABLE_ENTRY(PixelZoom),
   TABLE_ENTRY(PixelTransferf),
   TABLE_ENTRY(PixelTransferi),
   TABLE_ENTRY(PixelStoref),
   TABLE_ENTRY(PixelStorei),
   TABLE_ENTRY(PixelMapfv),
   TABLE_ENTRY(PixelMapuiv),
   TABLE_ENTRY(PixelMapusv),
   TABLE_ENTRY(ReadBuffer),
   TABLE_ENTRY(CopyPixels),
   TABLE_ENTRY(ReadPixels),
   TABLE_ENTRY(DrawPixels),
   TABLE_ENTRY(GetBooleanv),
   TABLE_ENTRY(GetClipPlane),
   TABLE_ENTRY(GetDoublev),
   TABLE_ENTRY(GetError),
   TABLE_ENTRY(GetFloatv),
   TABLE_ENTRY(GetIntegerv),
   TABLE_ENTRY(GetLightfv),
   TABLE_ENTRY(GetLightiv),
   TABLE_ENTRY(GetMapdv),
   TABLE_ENTRY(GetMapfv),
   TABLE_ENTRY(GetMapiv),
   TABLE_ENTRY(GetMaterialfv),
   TABLE_ENTRY(GetMaterialiv),
   TABLE_ENTRY(GetPixelMapfv),
   TABLE_ENTRY(GetPixelMapuiv),
   TABLE_ENTRY(GetPixelMapusv),
   TABLE_ENTRY(GetPolygonStipple),
   TABLE_ENTRY(GetString),
   TABLE_ENTRY(GetTexEnvfv),
   TABLE_ENTRY(GetTexEnviv),
   TABLE_ENTRY(GetTexGendv),
   TABLE_ENTRY(GetTexGenfv),
   TABLE_ENTRY(GetTexGeniv),
   TABLE_ENTRY(GetTexImage),
   TABLE_ENTRY(GetTexParameterfv),
   TABLE_ENTRY(GetTexParameteriv),
   TABLE_ENTRY(GetTexLevelParameterfv),
   TABLE_ENTRY(GetTexLevelParameteriv),
   TABLE_ENTRY(IsEnabled),
   TABLE_ENTRY(IsList),
   TABLE_ENTRY(DepthRange),
   TABLE_ENTRY(Frustum),
   TABLE_ENTRY(LoadIdentity),
   TABLE_ENTRY(LoadMatrixf),
   TABLE_ENTRY(LoadMatrixd),
   TABLE_ENTRY(MatrixMode),
   TABLE_ENTRY(MultMatrixf),
   TABLE_ENTRY(MultMatrixd),
   TABLE_ENTRY(Ortho),
   TABLE_ENTRY(PopMatrix),
   TABLE_ENTRY(PushMatrix),
   TABLE_ENTRY(Rotated),
   TABLE_ENTRY(Rotatef),
   TABLE_ENTRY(Scaled),
   TABLE_ENTRY(Scalef),
   TABLE_ENTRY(Translated),
   TABLE_ENTRY(Translatef),
   TABLE_ENTRY(Viewport),
   TABLE_ENTRY(ArrayElement),
   TABLE_ENTRY(BindTexture),
   TABLE_ENTRY(ColorPointer),
   TABLE_ENTRY(DisableClientState),
   TABLE_ENTRY(DrawArrays),
   TABLE_ENTRY(DrawElements),
   TABLE_ENTRY(EdgeFlagPointer),
   TABLE_ENTRY(EnableClientState),
   TABLE_ENTRY(IndexPointer),
   TABLE_ENTRY(Indexub),
   TABLE_ENTRY(Indexubv),
   TABLE_ENTRY(InterleavedArrays),
   TABLE_ENTRY(NormalPointer),
   TABLE_ENTRY(PolygonOffset),
   TABLE_ENTRY(TexCoordPointer),
   TABLE_ENTRY(VertexPointer),
   TABLE_ENTRY(AreTexturesResident),
   TABLE_ENTRY(CopyTexImage1D),
   TABLE_ENTRY(CopyTexImage2D),
   TABLE_ENTRY(CopyTexSubImage1D),
   TABLE_ENTRY(CopyTexSubImage2D),
   TABLE_ENTRY(DeleteTextures),
   TABLE_ENTRY(GenTextures),
   TABLE_ENTRY(GetPointerv),
   TABLE_ENTRY(IsTexture),
   TABLE_ENTRY(PrioritizeTextures),
   TABLE_ENTRY(TexSubImage1D),
   TABLE_ENTRY(TexSubImage2D),
   TABLE_ENTRY(PopClientAttrib),
   TABLE_ENTRY(PushClientAttrib),
   TABLE_ENTRY(BlendColor),
   TABLE_ENTRY(BlendEquation),
   TABLE_ENTRY(DrawRangeElements),
   TABLE_ENTRY(ColorTable),
   TABLE_ENTRY(ColorTableParameterfv),
   TABLE_ENTRY(ColorTableParameteriv),
   TABLE_ENTRY(CopyColorTable),
   TABLE_ENTRY(GetColorTable),
   TABLE_ENTRY(GetColorTableParameterfv),
   TABLE_ENTRY(GetColorTableParameteriv),
   TABLE_ENTRY(ColorSubTable),
   TABLE_ENTRY(CopyColorSubTable),
   TABLE_ENTRY(ConvolutionFilter1D),
   TABLE_ENTRY(ConvolutionFilter2D),
   TABLE_ENTRY(ConvolutionParameterf),
   TABLE_ENTRY(ConvolutionParameterfv),
   TABLE_ENTRY(ConvolutionParameteri),
   TABLE_ENTRY(ConvolutionParameteriv),
   TABLE_ENTRY(CopyConvolutionFilter1D),
   TABLE_ENTRY(CopyConvolutionFilter2D),
   TABLE_ENTRY(GetConvolutionFilter),
   TABLE_ENTRY(GetConvolutionParameterfv),
   TABLE_ENTRY(GetConvolutionParameteriv),
   TABLE_ENTRY(GetSeparableFilter),
   TABLE_ENTRY(SeparableFilter2D),
   TABLE_ENTRY(GetHistogram),
   TABLE_ENTRY(GetHistogramParameterfv),
   TABLE_ENTRY(GetHistogramParameteriv),
   TABLE_ENTRY(GetMinmax),
   TABLE_ENTRY(GetMinmaxParameterfv),
   TABLE_ENTRY(GetMinmaxParameteriv),
   TABLE_ENTRY(Histogram),
   TABLE_ENTRY(Minmax),
   TABLE_ENTRY(ResetHistogram),
   TABLE_ENTRY(ResetMinmax),
   TABLE_ENTRY(TexImage3D),
   TABLE_ENTRY(TexSubImage3D),
   TABLE_ENTRY(CopyTexSubImage3D),
   TABLE_ENTRY(ActiveTextureARB),
   TABLE_ENTRY(ClientActiveTextureARB),
   TABLE_ENTRY(MultiTexCoord1dARB),
   TABLE_ENTRY(MultiTexCoord1dvARB),
   TABLE_ENTRY(MultiTexCoord1fARB),
   TABLE_ENTRY(MultiTexCoord1fvARB),
   TABLE_ENTRY(MultiTexCoord1iARB),
   TABLE_ENTRY(MultiTexCoord1ivARB),
   TABLE_ENTRY(MultiTexCoord1sARB),
   TABLE_ENTRY(MultiTexCoord1svARB),
   TABLE_ENTRY(MultiTexCoord2dARB),
   TABLE_ENTRY(MultiTexCoord2dvARB),
   TABLE_ENTRY(MultiTexCoord2fARB),
   TABLE_ENTRY(MultiTexCoord2fvARB),
   TABLE_ENTRY(MultiTexCoord2iARB),
   TABLE_ENTRY(MultiTexCoord2ivARB),
   TABLE_ENTRY(MultiTexCoord2sARB),
   TABLE_ENTRY(MultiTexCoord2svARB),
   TABLE_ENTRY(MultiTexCoord3dARB),
   TABLE_ENTRY(MultiTexCoord3dvARB),
   TABLE_ENTRY(MultiTexCoord3fARB),
   TABLE_ENTRY(MultiTexCoord3fvARB),
   TABLE_ENTRY(MultiTexCoord3iARB),
   TABLE_ENTRY(MultiTexCoord3ivARB),
   TABLE_ENTRY(MultiTexCoord3sARB),
   TABLE_ENTRY(MultiTexCoord3svARB),
   TABLE_ENTRY(MultiTexCoord4dARB),
   TABLE_ENTRY(MultiTexCoord4dvARB),
   TABLE_ENTRY(MultiTexCoord4fARB),
   TABLE_ENTRY(MultiTexCoord4fvARB),
   TABLE_ENTRY(MultiTexCoord4iARB),
   TABLE_ENTRY(MultiTexCoord4ivARB),
   TABLE_ENTRY(MultiTexCoord4sARB),
   TABLE_ENTRY(MultiTexCoord4svARB),
   TABLE_ENTRY(AttachShader),
   TABLE_ENTRY(CreateProgram),
   TABLE_ENTRY(CreateShader),
   TABLE_ENTRY(DeleteProgram),
   TABLE_ENTRY(DeleteShader),
   TABLE_ENTRY(DetachShader),
   TABLE_ENTRY(GetAttachedShaders),
   TABLE_ENTRY(GetProgramInfoLog),
   TABLE_ENTRY(GetProgramiv),
   TABLE_ENTRY(GetShaderInfoLog),
   TABLE_ENTRY(GetShaderiv),
   TABLE_ENTRY(IsProgram),
   TABLE_ENTRY(IsShader),
   TABLE_ENTRY(StencilFuncSeparate),
   TABLE_ENTRY(StencilMaskSeparate),
   TABLE_ENTRY(StencilOpSeparate),
   TABLE_ENTRY(UniformMatrix2x3fv),
   TABLE_ENTRY(UniformMatrix2x4fv),
   TABLE_ENTRY(UniformMatrix3x2fv),
   TABLE_ENTRY(UniformMatrix3x4fv),
   TABLE_ENTRY(UniformMatrix4x2fv),
   TABLE_ENTRY(UniformMatrix4x3fv),
   TABLE_ENTRY(LoadTransposeMatrixdARB),
   TABLE_ENTRY(LoadTransposeMatrixfARB),
   TABLE_ENTRY(MultTransposeMatrixdARB),
   TABLE_ENTRY(MultTransposeMatrixfARB),
   TABLE_ENTRY(SampleCoverageARB),
   TABLE_ENTRY(CompressedTexImage1DARB),
   TABLE_ENTRY(CompressedTexImage2DARB),
   TABLE_ENTRY(CompressedTexImage3DARB),
   TABLE_ENTRY(CompressedTexSubImage1DARB),
   TABLE_ENTRY(CompressedTexSubImage2DARB),
   TABLE_ENTRY(CompressedTexSubImage3DARB),
   TABLE_ENTRY(GetCompressedTexImageARB),
   TABLE_ENTRY(DisableVertexAttribArrayARB),
   TABLE_ENTRY(EnableVertexAttribArrayARB),
   TABLE_ENTRY(GetProgramEnvParameterdvARB),
   TABLE_ENTRY(GetProgramEnvParameterfvARB),
   TABLE_ENTRY(GetProgramLocalParameterdvARB),
   TABLE_ENTRY(GetProgramLocalParameterfvARB),
   TABLE_ENTRY(GetProgramStringARB),
   TABLE_ENTRY(GetProgramivARB),
   TABLE_ENTRY(GetVertexAttribdvARB),
   TABLE_ENTRY(GetVertexAttribfvARB),
   TABLE_ENTRY(GetVertexAttribivARB),
   TABLE_ENTRY(ProgramEnvParameter4dARB),
   TABLE_ENTRY(ProgramEnvParameter4dvARB),
   TABLE_ENTRY(ProgramEnvParameter4fARB),
   TABLE_ENTRY(ProgramEnvParameter4fvARB),
   TABLE_ENTRY(ProgramLocalParameter4dARB),
   TABLE_ENTRY(ProgramLocalParameter4dvARB),
   TABLE_ENTRY(ProgramLocalParameter4fARB),
   TABLE_ENTRY(ProgramLocalParameter4fvARB),
   TABLE_ENTRY(ProgramStringARB),
   TABLE_ENTRY(VertexAttrib1dARB),
   TABLE_ENTRY(VertexAttrib1dvARB),
   TABLE_ENTRY(VertexAttrib1fARB),
   TABLE_ENTRY(VertexAttrib1fvARB),
   TABLE_ENTRY(VertexAttrib1sARB),
   TABLE_ENTRY(VertexAttrib1svARB),
   TABLE_ENTRY(VertexAttrib2dARB),
   TABLE_ENTRY(VertexAttrib2dvARB),
   TABLE_ENTRY(VertexAttrib2fARB),
   TABLE_ENTRY(VertexAttrib2fvARB),
   TABLE_ENTRY(VertexAttrib2sARB),
   TABLE_ENTRY(VertexAttrib2svARB),
   TABLE_ENTRY(VertexAttrib3dARB),
   TABLE_ENTRY(VertexAttrib3dvARB),
   TABLE_ENTRY(VertexAttrib3fARB),
   TABLE_ENTRY(VertexAttrib3fvARB),
   TABLE_ENTRY(VertexAttrib3sARB),
   TABLE_ENTRY(VertexAttrib3svARB),
   TABLE_ENTRY(VertexAttrib4NbvARB),
   TABLE_ENTRY(VertexAttrib4NivARB),
   TABLE_ENTRY(VertexAttrib4NsvARB),
   TABLE_ENTRY(VertexAttrib4NubARB),
   TABLE_ENTRY(VertexAttrib4NubvARB),
   TABLE_ENTRY(VertexAttrib4NuivARB),
   TABLE_ENTRY(VertexAttrib4NusvARB),
   TABLE_ENTRY(VertexAttrib4bvARB),
   TABLE_ENTRY(VertexAttrib4dARB),
   TABLE_ENTRY(VertexAttrib4dvARB),
   TABLE_ENTRY(VertexAttrib4fARB),
   TABLE_ENTRY(VertexAttrib4fvARB),
   TABLE_ENTRY(VertexAttrib4ivARB),
   TABLE_ENTRY(VertexAttrib4sARB),
   TABLE_ENTRY(VertexAttrib4svARB),
   TABLE_ENTRY(VertexAttrib4ubvARB),
   TABLE_ENTRY(VertexAttrib4uivARB),
   TABLE_ENTRY(VertexAttrib4usvARB),
   TABLE_ENTRY(VertexAttribPointerARB),
   TABLE_ENTRY(BindBufferARB),
   TABLE_ENTRY(BufferDataARB),
   TABLE_ENTRY(BufferSubDataARB),
   TABLE_ENTRY(DeleteBuffersARB),
   TABLE_ENTRY(GenBuffersARB),
   TABLE_ENTRY(GetBufferParameterivARB),
   TABLE_ENTRY(GetBufferPointervARB),
   TABLE_ENTRY(GetBufferSubDataARB),
   TABLE_ENTRY(IsBufferARB),
   TABLE_ENTRY(MapBufferARB),
   TABLE_ENTRY(UnmapBufferARB),
   TABLE_ENTRY(BeginQueryARB),
   TABLE_ENTRY(DeleteQueriesARB),
   TABLE_ENTRY(EndQueryARB),
   TABLE_ENTRY(GenQueriesARB),
   TABLE_ENTRY(GetQueryObjectivARB),
   TABLE_ENTRY(GetQueryObjectuivARB),
   TABLE_ENTRY(GetQueryivARB),
   TABLE_ENTRY(IsQueryARB),
   TABLE_ENTRY(AttachObjectARB),
   TABLE_ENTRY(CompileShaderARB),
   TABLE_ENTRY(CreateProgramObjectARB),
   TABLE_ENTRY(CreateShaderObjectARB),
   TABLE_ENTRY(DeleteObjectARB),
   TABLE_ENTRY(DetachObjectARB),
   TABLE_ENTRY(GetActiveUniformARB),
   TABLE_ENTRY(GetAttachedObjectsARB),
   TABLE_ENTRY(GetHandleARB),
   TABLE_ENTRY(GetInfoLogARB),
   TABLE_ENTRY(GetObjectParameterfvARB),
   TABLE_ENTRY(GetObjectParameterivARB),
   TABLE_ENTRY(GetShaderSourceARB),
   TABLE_ENTRY(GetUniformLocationARB),
   TABLE_ENTRY(GetUniformfvARB),
   TABLE_ENTRY(GetUniformivARB),
   TABLE_ENTRY(LinkProgramARB),
   TABLE_ENTRY(ShaderSourceARB),
   TABLE_ENTRY(Uniform1fARB),
   TABLE_ENTRY(Uniform1fvARB),
   TABLE_ENTRY(Uniform1iARB),
   TABLE_ENTRY(Uniform1ivARB),
   TABLE_ENTRY(Uniform2fARB),
   TABLE_ENTRY(Uniform2fvARB),
   TABLE_ENTRY(Uniform2iARB),
   TABLE_ENTRY(Uniform2ivARB),
   TABLE_ENTRY(Uniform3fARB),
   TABLE_ENTRY(Uniform3fvARB),
   TABLE_ENTRY(Uniform3iARB),
   TABLE_ENTRY(Uniform3ivARB),
   TABLE_ENTRY(Uniform4fARB),
   TABLE_ENTRY(Uniform4fvARB),
   TABLE_ENTRY(Uniform4iARB),
   TABLE_ENTRY(Uniform4ivARB),
   TABLE_ENTRY(UniformMatrix2fvARB),
   TABLE_ENTRY(UniformMatrix3fvARB),
   TABLE_ENTRY(UniformMatrix4fvARB),
   TABLE_ENTRY(UseProgramObjectARB),
   TABLE_ENTRY(ValidateProgramARB),
   TABLE_ENTRY(BindAttribLocationARB),
   TABLE_ENTRY(GetActiveAttribARB),
   TABLE_ENTRY(GetAttribLocationARB),
   TABLE_ENTRY(DrawBuffersARB),
   TABLE_ENTRY(PolygonOffsetEXT),
   TABLE_ENTRY(_dispatch_stub_562),
   TABLE_ENTRY(_dispatch_stub_563),
   TABLE_ENTRY(_dispatch_stub_564),
   TABLE_ENTRY(_dispatch_stub_565),
   TABLE_ENTRY(_dispatch_stub_566),
   TABLE_ENTRY(_dispatch_stub_567),
   TABLE_ENTRY(_dispatch_stub_568),
   TABLE_ENTRY(_dispatch_stub_569),
   TABLE_ENTRY(ColorPointerEXT),
   TABLE_ENTRY(EdgeFlagPointerEXT),
   TABLE_ENTRY(IndexPointerEXT),
   TABLE_ENTRY(NormalPointerEXT),
   TABLE_ENTRY(TexCoordPointerEXT),
   TABLE_ENTRY(VertexPointerEXT),
   TABLE_ENTRY(PointParameterfEXT),
   TABLE_ENTRY(PointParameterfvEXT),
   TABLE_ENTRY(LockArraysEXT),
   TABLE_ENTRY(UnlockArraysEXT),
   TABLE_ENTRY(_dispatch_stub_580),
   TABLE_ENTRY(_dispatch_stub_581),
   TABLE_ENTRY(SecondaryColor3bEXT),
   TABLE_ENTRY(SecondaryColor3bvEXT),
   TABLE_ENTRY(SecondaryColor3dEXT),
   TABLE_ENTRY(SecondaryColor3dvEXT),
   TABLE_ENTRY(SecondaryColor3fEXT),
   TABLE_ENTRY(SecondaryColor3fvEXT),
   TABLE_ENTRY(SecondaryColor3iEXT),
   TABLE_ENTRY(SecondaryColor3ivEXT),
   TABLE_ENTRY(SecondaryColor3sEXT),
   TABLE_ENTRY(SecondaryColor3svEXT),
   TABLE_ENTRY(SecondaryColor3ubEXT),
   TABLE_ENTRY(SecondaryColor3ubvEXT),
   TABLE_ENTRY(SecondaryColor3uiEXT),
   TABLE_ENTRY(SecondaryColor3uivEXT),
   TABLE_ENTRY(SecondaryColor3usEXT),
   TABLE_ENTRY(SecondaryColor3usvEXT),
   TABLE_ENTRY(SecondaryColorPointerEXT),
   TABLE_ENTRY(MultiDrawArraysEXT),
   TABLE_ENTRY(MultiDrawElementsEXT),
   TABLE_ENTRY(FogCoordPointerEXT),
   TABLE_ENTRY(FogCoorddEXT),
   TABLE_ENTRY(FogCoorddvEXT),
   TABLE_ENTRY(FogCoordfEXT),
   TABLE_ENTRY(FogCoordfvEXT),
   TABLE_ENTRY(_dispatch_stub_606),
   TABLE_ENTRY(BlendFuncSeparateEXT),
   TABLE_ENTRY(FlushVertexArrayRangeNV),
   TABLE_ENTRY(VertexArrayRangeNV),
   TABLE_ENTRY(CombinerInputNV),
   TABLE_ENTRY(CombinerOutputNV),
   TABLE_ENTRY(CombinerParameterfNV),
   TABLE_ENTRY(CombinerParameterfvNV),
   TABLE_ENTRY(CombinerParameteriNV),
   TABLE_ENTRY(CombinerParameterivNV),
   TABLE_ENTRY(FinalCombinerInputNV),
   TABLE_ENTRY(GetCombinerInputParameterfvNV),
   TABLE_ENTRY(GetCombinerInputParameterivNV),
   TABLE_ENTRY(GetCombinerOutputParameterfvNV),
   TABLE_ENTRY(GetCombinerOutputParameterivNV),
   TABLE_ENTRY(GetFinalCombinerInputParameterfvNV),
   TABLE_ENTRY(GetFinalCombinerInputParameterivNV),
   TABLE_ENTRY(ResizeBuffersMESA),
   TABLE_ENTRY(WindowPos2dMESA),
   TABLE_ENTRY(WindowPos2dvMESA),
   TABLE_ENTRY(WindowPos2fMESA),
   TABLE_ENTRY(WindowPos2fvMESA),
   TABLE_ENTRY(WindowPos2iMESA),
   TABLE_ENTRY(WindowPos2ivMESA),
   TABLE_ENTRY(WindowPos2sMESA),
   TABLE_ENTRY(WindowPos2svMESA),
   TABLE_ENTRY(WindowPos3dMESA),
   TABLE_ENTRY(WindowPos3dvMESA),
   TABLE_ENTRY(WindowPos3fMESA),
   TABLE_ENTRY(WindowPos3fvMESA),
   TABLE_ENTRY(WindowPos3iMESA),
   TABLE_ENTRY(WindowPos3ivMESA),
   TABLE_ENTRY(WindowPos3sMESA),
   TABLE_ENTRY(WindowPos3svMESA),
   TABLE_ENTRY(WindowPos4dMESA),
   TABLE_ENTRY(WindowPos4dvMESA),
   TABLE_ENTRY(WindowPos4fMESA),
   TABLE_ENTRY(WindowPos4fvMESA),
   TABLE_ENTRY(WindowPos4iMESA),
   TABLE_ENTRY(WindowPos4ivMESA),
   TABLE_ENTRY(WindowPos4sMESA),
   TABLE_ENTRY(WindowPos4svMESA),
   TABLE_ENTRY(_dispatch_stub_648),
   TABLE_ENTRY(_dispatch_stub_649),
   TABLE_ENTRY(_dispatch_stub_650),
   TABLE_ENTRY(_dispatch_stub_651),
   TABLE_ENTRY(_dispatch_stub_652),
   TABLE_ENTRY(_dispatch_stub_653),
   TABLE_ENTRY(_dispatch_stub_654),
   TABLE_ENTRY(_dispatch_stub_655),
   TABLE_ENTRY(_dispatch_stub_656),
   TABLE_ENTRY(AreProgramsResidentNV),
   TABLE_ENTRY(BindProgramNV),
   TABLE_ENTRY(DeleteProgramsNV),
   TABLE_ENTRY(ExecuteProgramNV),
   TABLE_ENTRY(GenProgramsNV),
   TABLE_ENTRY(GetProgramParameterdvNV),
   TABLE_ENTRY(GetProgramParameterfvNV),
   TABLE_ENTRY(GetProgramStringNV),
   TABLE_ENTRY(GetProgramivNV),
   TABLE_ENTRY(GetTrackMatrixivNV),
   TABLE_ENTRY(GetVertexAttribPointervNV),
   TABLE_ENTRY(GetVertexAttribdvNV),
   TABLE_ENTRY(GetVertexAttribfvNV),
   TABLE_ENTRY(GetVertexAttribivNV),
   TABLE_ENTRY(IsProgramNV),
   TABLE_ENTRY(LoadProgramNV),
   TABLE_ENTRY(ProgramParameter4dNV),
   TABLE_ENTRY(ProgramParameter4dvNV),
   TABLE_ENTRY(ProgramParameter4fNV),
   TABLE_ENTRY(ProgramParameter4fvNV),
   TABLE_ENTRY(ProgramParameters4dvNV),
   TABLE_ENTRY(ProgramParameters4fvNV),
   TABLE_ENTRY(RequestResidentProgramsNV),
   TABLE_ENTRY(TrackMatrixNV),
   TABLE_ENTRY(VertexAttrib1dNV),
   TABLE_ENTRY(VertexAttrib1dvNV),
   TABLE_ENTRY(VertexAttrib1fNV),
   TABLE_ENTRY(VertexAttrib1fvNV),
   TABLE_ENTRY(VertexAttrib1sNV),
   TABLE_ENTRY(VertexAttrib1svNV),
   TABLE_ENTRY(VertexAttrib2dNV),
   TABLE_ENTRY(VertexAttrib2dvNV),
   TABLE_ENTRY(VertexAttrib2fNV),
   TABLE_ENTRY(VertexAttrib2fvNV),
   TABLE_ENTRY(VertexAttrib2sNV),
   TABLE_ENTRY(VertexAttrib2svNV),
   TABLE_ENTRY(VertexAttrib3dNV),
   TABLE_ENTRY(VertexAttrib3dvNV),
   TABLE_ENTRY(VertexAttrib3fNV),
   TABLE_ENTRY(VertexAttrib3fvNV),
   TABLE_ENTRY(VertexAttrib3sNV),
   TABLE_ENTRY(VertexAttrib3svNV),
   TABLE_ENTRY(VertexAttrib4dNV),
   TABLE_ENTRY(VertexAttrib4dvNV),
   TABLE_ENTRY(VertexAttrib4fNV),
   TABLE_ENTRY(VertexAttrib4fvNV),
   TABLE_ENTRY(VertexAttrib4sNV),
   TABLE_ENTRY(VertexAttrib4svNV),
   TABLE_ENTRY(VertexAttrib4ubNV),
   TABLE_ENTRY(VertexAttrib4ubvNV),
   TABLE_ENTRY(VertexAttribPointerNV),
   TABLE_ENTRY(VertexAttribs1dvNV),
   TABLE_ENTRY(VertexAttribs1fvNV),
   TABLE_ENTRY(VertexAttribs1svNV),
   TABLE_ENTRY(VertexAttribs2dvNV),
   TABLE_ENTRY(VertexAttribs2fvNV),
   TABLE_ENTRY(VertexAttribs2svNV),
   TABLE_ENTRY(VertexAttribs3dvNV),
   TABLE_ENTRY(VertexAttribs3fvNV),
   TABLE_ENTRY(VertexAttribs3svNV),
   TABLE_ENTRY(VertexAttribs4dvNV),
   TABLE_ENTRY(VertexAttribs4fvNV),
   TABLE_ENTRY(VertexAttribs4svNV),
   TABLE_ENTRY(VertexAttribs4ubvNV),
   TABLE_ENTRY(AlphaFragmentOp1ATI),
   TABLE_ENTRY(AlphaFragmentOp2ATI),
   TABLE_ENTRY(AlphaFragmentOp3ATI),
   TABLE_ENTRY(BeginFragmentShaderATI),
   TABLE_ENTRY(BindFragmentShaderATI),
   TABLE_ENTRY(ColorFragmentOp1ATI),
   TABLE_ENTRY(ColorFragmentOp2ATI),
   TABLE_ENTRY(ColorFragmentOp3ATI),
   TABLE_ENTRY(DeleteFragmentShaderATI),
   TABLE_ENTRY(EndFragmentShaderATI),
   TABLE_ENTRY(GenFragmentShadersATI),
   TABLE_ENTRY(PassTexCoordATI),
   TABLE_ENTRY(SampleMapATI),
   TABLE_ENTRY(SetFragmentShaderConstantATI),
   TABLE_ENTRY(PointParameteriNV),
   TABLE_ENTRY(PointParameterivNV),
   TABLE_ENTRY(_dispatch_stub_737),
   TABLE_ENTRY(_dispatch_stub_738),
   TABLE_ENTRY(_dispatch_stub_739),
   TABLE_ENTRY(_dispatch_stub_740),
   TABLE_ENTRY(_dispatch_stub_741),
   TABLE_ENTRY(GetProgramNamedParameterdvNV),
   TABLE_ENTRY(GetProgramNamedParameterfvNV),
   TABLE_ENTRY(ProgramNamedParameter4dNV),
   TABLE_ENTRY(ProgramNamedParameter4dvNV),
   TABLE_ENTRY(ProgramNamedParameter4fNV),
   TABLE_ENTRY(ProgramNamedParameter4fvNV),
   TABLE_ENTRY(_dispatch_stub_748),
   TABLE_ENTRY(_dispatch_stub_749),
   TABLE_ENTRY(BindFramebufferEXT),
   TABLE_ENTRY(BindRenderbufferEXT),
   TABLE_ENTRY(CheckFramebufferStatusEXT),
   TABLE_ENTRY(DeleteFramebuffersEXT),
   TABLE_ENTRY(DeleteRenderbuffersEXT),
   TABLE_ENTRY(FramebufferRenderbufferEXT),
   TABLE_ENTRY(FramebufferTexture1DEXT),
   TABLE_ENTRY(FramebufferTexture2DEXT),
   TABLE_ENTRY(FramebufferTexture3DEXT),
   TABLE_ENTRY(GenFramebuffersEXT),
   TABLE_ENTRY(GenRenderbuffersEXT),
   TABLE_ENTRY(GenerateMipmapEXT),
   TABLE_ENTRY(GetFramebufferAttachmentParameterivEXT),
   TABLE_ENTRY(GetRenderbufferParameterivEXT),
   TABLE_ENTRY(IsFramebufferEXT),
   TABLE_ENTRY(IsRenderbufferEXT),
   TABLE_ENTRY(RenderbufferStorageEXT),
   TABLE_ENTRY(_dispatch_stub_767),
   TABLE_ENTRY(_dispatch_stub_768),
   TABLE_ENTRY(_dispatch_stub_769),
   TABLE_ENTRY(_dispatch_stub_770),
   TABLE_ENTRY(_dispatch_stub_771),
   /* A whole bunch of no-op functions.  These might be called
    * when someone tries to call a dynamically-registered
    * extension function without a current rendering context.
    */
   TABLE_ENTRY(Unused),
   TABLE_ENTRY(Unused),
   TABLE_ENTRY(Unused),
   TABLE_ENTRY(Unused),
   TABLE_ENTRY(Unused),
   TABLE_ENTRY(Unused),
   TABLE_ENTRY(Unused),
   TABLE_ENTRY(Unused),
   TABLE_ENTRY(Unused),
   TABLE_ENTRY(Unused),
   TABLE_ENTRY(Unused),
   TABLE_ENTRY(Unused),
   TABLE_ENTRY(Unused),
   TABLE_ENTRY(Unused),
   TABLE_ENTRY(Unused),
   TABLE_ENTRY(Unused),
   TABLE_ENTRY(Unused),
   TABLE_ENTRY(Unused),
   TABLE_ENTRY(Unused),
   TABLE_ENTRY(Unused),
   TABLE_ENTRY(Unused),
   TABLE_ENTRY(Unused),
   TABLE_ENTRY(Unused),
   TABLE_ENTRY(Unused),
   TABLE_ENTRY(Unused),
   TABLE_ENTRY(Unused),
   TABLE_ENTRY(Unused),
   TABLE_ENTRY(Unused),
   TABLE_ENTRY(Unused),
   TABLE_ENTRY(Unused),
   TABLE_ENTRY(Unused),
   TABLE_ENTRY(Unused),
   TABLE_ENTRY(Unused),
   TABLE_ENTRY(Unused),
   TABLE_ENTRY(Unused),
   TABLE_ENTRY(Unused),
   TABLE_ENTRY(Unused),
   TABLE_ENTRY(Unused),
   TABLE_ENTRY(Unused),
   TABLE_ENTRY(Unused),
   TABLE_ENTRY(Unused),
   TABLE_ENTRY(Unused),
   TABLE_ENTRY(Unused),
   TABLE_ENTRY(Unused),
   TABLE_ENTRY(Unused),
   TABLE_ENTRY(Unused),
   TABLE_ENTRY(Unused),
   TABLE_ENTRY(Unused),
   TABLE_ENTRY(Unused),
   TABLE_ENTRY(Unused),
   TABLE_ENTRY(Unused),
   TABLE_ENTRY(Unused),
   TABLE_ENTRY(Unused),
   TABLE_ENTRY(Unused),
   TABLE_ENTRY(Unused),
   TABLE_ENTRY(Unused),
   TABLE_ENTRY(Unused),
   TABLE_ENTRY(Unused),
   TABLE_ENTRY(Unused),
   TABLE_ENTRY(Unused),
   TABLE_ENTRY(Unused),
   TABLE_ENTRY(Unused),
   TABLE_ENTRY(Unused),
   TABLE_ENTRY(Unused),
   TABLE_ENTRY(Unused),
   TABLE_ENTRY(Unused),
   TABLE_ENTRY(Unused),
   TABLE_ENTRY(Unused),
   TABLE_ENTRY(Unused),
   TABLE_ENTRY(Unused),
   TABLE_ENTRY(Unused),
   TABLE_ENTRY(Unused),
   TABLE_ENTRY(Unused),
   TABLE_ENTRY(Unused),
   TABLE_ENTRY(Unused),
   TABLE_ENTRY(Unused),
   TABLE_ENTRY(Unused),
   TABLE_ENTRY(Unused),
   TABLE_ENTRY(Unused),
   TABLE_ENTRY(Unused),
   TABLE_ENTRY(Unused),
   TABLE_ENTRY(Unused),
   TABLE_ENTRY(Unused),
   TABLE_ENTRY(Unused),
   TABLE_ENTRY(Unused),
   TABLE_ENTRY(Unused),
   TABLE_ENTRY(Unused),
   TABLE_ENTRY(Unused),
   TABLE_ENTRY(Unused),
   TABLE_ENTRY(Unused),
   TABLE_ENTRY(Unused),
   TABLE_ENTRY(Unused),
   TABLE_ENTRY(Unused),
   TABLE_ENTRY(Unused),
   TABLE_ENTRY(Unused),
   TABLE_ENTRY(Unused),
   TABLE_ENTRY(Unused),
   TABLE_ENTRY(Unused),
   TABLE_ENTRY(Unused),
};
#endif /* DISPATCH_TABLE_NAME */


/*
 * This is just used to silence compiler warnings.
 * We list the functions which are not otherwise used.
 */
#ifdef UNUSED_TABLE_NAME
static _glapi_proc UNUSED_TABLE_NAME[] = {
   TABLE_ENTRY(ArrayElementEXT),
   TABLE_ENTRY(BindTextureEXT),
   TABLE_ENTRY(DrawArraysEXT),
#ifndef GLX_INDIRECT_RENDERING
   TABLE_ENTRY(AreTexturesResidentEXT),
#endif
   TABLE_ENTRY(CopyTexImage1DEXT),
   TABLE_ENTRY(CopyTexImage2DEXT),
   TABLE_ENTRY(CopyTexSubImage1DEXT),
   TABLE_ENTRY(CopyTexSubImage2DEXT),
#ifndef GLX_INDIRECT_RENDERING
   TABLE_ENTRY(DeleteTexturesEXT),
#endif
#ifndef GLX_INDIRECT_RENDERING
   TABLE_ENTRY(GenTexturesEXT),
#endif
   TABLE_ENTRY(GetPointervEXT),
#ifndef GLX_INDIRECT_RENDERING
   TABLE_ENTRY(IsTextureEXT),
#endif
   TABLE_ENTRY(PrioritizeTexturesEXT),
   TABLE_ENTRY(TexSubImage1DEXT),
   TABLE_ENTRY(TexSubImage2DEXT),
   TABLE_ENTRY(BlendColorEXT),
   TABLE_ENTRY(BlendEquationEXT),
   TABLE_ENTRY(DrawRangeElementsEXT),
   TABLE_ENTRY(ColorTableEXT),
#ifndef GLX_INDIRECT_RENDERING
   TABLE_ENTRY(GetColorTableEXT),
#endif
#ifndef GLX_INDIRECT_RENDERING
   TABLE_ENTRY(GetColorTableParameterfvEXT),
#endif
#ifndef GLX_INDIRECT_RENDERING
   TABLE_ENTRY(GetColorTableParameterivEXT),
#endif
   TABLE_ENTRY(TexImage3DEXT),
   TABLE_ENTRY(TexSubImage3DEXT),
   TABLE_ENTRY(CopyTexSubImage3DEXT),
   TABLE_ENTRY(ActiveTexture),
   TABLE_ENTRY(ClientActiveTexture),
   TABLE_ENTRY(MultiTexCoord1d),
   TABLE_ENTRY(MultiTexCoord1dv),
   TABLE_ENTRY(MultiTexCoord1f),
   TABLE_ENTRY(MultiTexCoord1fv),
   TABLE_ENTRY(MultiTexCoord1i),
   TABLE_ENTRY(MultiTexCoord1iv),
   TABLE_ENTRY(MultiTexCoord1s),
   TABLE_ENTRY(MultiTexCoord1sv),
   TABLE_ENTRY(MultiTexCoord2d),
   TABLE_ENTRY(MultiTexCoord2dv),
   TABLE_ENTRY(MultiTexCoord2f),
   TABLE_ENTRY(MultiTexCoord2fv),
   TABLE_ENTRY(MultiTexCoord2i),
   TABLE_ENTRY(MultiTexCoord2iv),
   TABLE_ENTRY(MultiTexCoord2s),
   TABLE_ENTRY(MultiTexCoord2sv),
   TABLE_ENTRY(MultiTexCoord3d),
   TABLE_ENTRY(MultiTexCoord3dv),
   TABLE_ENTRY(MultiTexCoord3f),
   TABLE_ENTRY(MultiTexCoord3fv),
   TABLE_ENTRY(MultiTexCoord3i),
   TABLE_ENTRY(MultiTexCoord3iv),
   TABLE_ENTRY(MultiTexCoord3s),
   TABLE_ENTRY(MultiTexCoord3sv),
   TABLE_ENTRY(MultiTexCoord4d),
   TABLE_ENTRY(MultiTexCoord4dv),
   TABLE_ENTRY(MultiTexCoord4f),
   TABLE_ENTRY(MultiTexCoord4fv),
   TABLE_ENTRY(MultiTexCoord4i),
   TABLE_ENTRY(MultiTexCoord4iv),
   TABLE_ENTRY(MultiTexCoord4s),
   TABLE_ENTRY(MultiTexCoord4sv),
   TABLE_ENTRY(LoadTransposeMatrixd),
   TABLE_ENTRY(LoadTransposeMatrixf),
   TABLE_ENTRY(MultTransposeMatrixd),
   TABLE_ENTRY(MultTransposeMatrixf),
   TABLE_ENTRY(SampleCoverage),
   TABLE_ENTRY(CompressedTexImage1D),
   TABLE_ENTRY(CompressedTexImage2D),
   TABLE_ENTRY(CompressedTexImage3D),
   TABLE_ENTRY(CompressedTexSubImage1D),
   TABLE_ENTRY(CompressedTexSubImage2D),
   TABLE_ENTRY(CompressedTexSubImage3D),
   TABLE_ENTRY(GetCompressedTexImage),
   TABLE_ENTRY(DisableVertexAttribArray),
   TABLE_ENTRY(EnableVertexAttribArray),
   TABLE_ENTRY(GetVertexAttribdv),
   TABLE_ENTRY(GetVertexAttribfv),
   TABLE_ENTRY(GetVertexAttribiv),
   TABLE_ENTRY(VertexAttrib1d),
   TABLE_ENTRY(VertexAttrib1dv),
   TABLE_ENTRY(VertexAttrib1f),
   TABLE_ENTRY(VertexAttrib1fv),
   TABLE_ENTRY(VertexAttrib1s),
   TABLE_ENTRY(VertexAttrib1sv),
   TABLE_ENTRY(VertexAttrib2d),
   TABLE_ENTRY(VertexAttrib2dv),
   TABLE_ENTRY(VertexAttrib2f),
   TABLE_ENTRY(VertexAttrib2fv),
   TABLE_ENTRY(VertexAttrib2s),
   TABLE_ENTRY(VertexAttrib2sv),
   TABLE_ENTRY(VertexAttrib3d),
   TABLE_ENTRY(VertexAttrib3dv),
   TABLE_ENTRY(VertexAttrib3f),
   TABLE_ENTRY(VertexAttrib3fv),
   TABLE_ENTRY(VertexAttrib3s),
   TABLE_ENTRY(VertexAttrib3sv),
   TABLE_ENTRY(VertexAttrib4Nbv),
   TABLE_ENTRY(VertexAttrib4Niv),
   TABLE_ENTRY(VertexAttrib4Nsv),
   TABLE_ENTRY(VertexAttrib4Nub),
   TABLE_ENTRY(VertexAttrib4Nubv),
   TABLE_ENTRY(VertexAttrib4Nuiv),
   TABLE_ENTRY(VertexAttrib4Nusv),
   TABLE_ENTRY(VertexAttrib4d),
   TABLE_ENTRY(VertexAttrib4dv),
   TABLE_ENTRY(VertexAttrib4f),
   TABLE_ENTRY(VertexAttrib4fv),
   TABLE_ENTRY(VertexAttrib4s),
   TABLE_ENTRY(VertexAttrib4sv),
   TABLE_ENTRY(VertexAttribPointer),
   TABLE_ENTRY(BindBuffer),
   TABLE_ENTRY(BufferData),
   TABLE_ENTRY(BufferSubData),
   TABLE_ENTRY(DeleteBuffers),
   TABLE_ENTRY(GenBuffers),
   TABLE_ENTRY(GetBufferParameteriv),
   TABLE_ENTRY(GetBufferPointerv),
   TABLE_ENTRY(GetBufferSubData),
   TABLE_ENTRY(IsBuffer),
   TABLE_ENTRY(MapBuffer),
   TABLE_ENTRY(UnmapBuffer),
   TABLE_ENTRY(BeginQuery),
   TABLE_ENTRY(DeleteQueries),
   TABLE_ENTRY(EndQuery),
   TABLE_ENTRY(GenQueries),
   TABLE_ENTRY(GetQueryObjectiv),
   TABLE_ENTRY(GetQueryObjectuiv),
   TABLE_ENTRY(GetQueryiv),
   TABLE_ENTRY(IsQuery),
   TABLE_ENTRY(CompileShader),
   TABLE_ENTRY(GetActiveUniform),
   TABLE_ENTRY(GetShaderSource),
   TABLE_ENTRY(GetUniformLocation),
   TABLE_ENTRY(GetUniformfv),
   TABLE_ENTRY(GetUniformiv),
   TABLE_ENTRY(LinkProgram),
   TABLE_ENTRY(ShaderSource),
   TABLE_ENTRY(Uniform1f),
   TABLE_ENTRY(Uniform1fv),
   TABLE_ENTRY(Uniform1i),
   TABLE_ENTRY(Uniform1iv),
   TABLE_ENTRY(Uniform2f),
   TABLE_ENTRY(Uniform2fv),
   TABLE_ENTRY(Uniform2i),
   TABLE_ENTRY(Uniform2iv),
   TABLE_ENTRY(Uniform3f),
   TABLE_ENTRY(Uniform3fv),
   TABLE_ENTRY(Uniform3i),
   TABLE_ENTRY(Uniform3iv),
   TABLE_ENTRY(Uniform4f),
   TABLE_ENTRY(Uniform4fv),
   TABLE_ENTRY(Uniform4i),
   TABLE_ENTRY(Uniform4iv),
   TABLE_ENTRY(UniformMatrix2fv),
   TABLE_ENTRY(UniformMatrix3fv),
   TABLE_ENTRY(UniformMatrix4fv),
   TABLE_ENTRY(UseProgram),
   TABLE_ENTRY(ValidateProgram),
   TABLE_ENTRY(BindAttribLocation),
   TABLE_ENTRY(GetActiveAttrib),
   TABLE_ENTRY(GetAttribLocation),
   TABLE_ENTRY(DrawBuffers),
   TABLE_ENTRY(DrawBuffersATI),
   TABLE_ENTRY(PointParameterf),
   TABLE_ENTRY(PointParameterfARB),
   TABLE_ENTRY(PointParameterfv),
   TABLE_ENTRY(PointParameterfvARB),
   TABLE_ENTRY(SecondaryColor3b),
   TABLE_ENTRY(SecondaryColor3bv),
   TABLE_ENTRY(SecondaryColor3d),
   TABLE_ENTRY(SecondaryColor3dv),
   TABLE_ENTRY(SecondaryColor3f),
   TABLE_ENTRY(SecondaryColor3fv),
   TABLE_ENTRY(SecondaryColor3i),
   TABLE_ENTRY(SecondaryColor3iv),
   TABLE_ENTRY(SecondaryColor3s),
   TABLE_ENTRY(SecondaryColor3sv),
   TABLE_ENTRY(SecondaryColor3ub),
   TABLE_ENTRY(SecondaryColor3ubv),
   TABLE_ENTRY(SecondaryColor3ui),
   TABLE_ENTRY(SecondaryColor3uiv),
   TABLE_ENTRY(SecondaryColor3us),
   TABLE_ENTRY(SecondaryColor3usv),
   TABLE_ENTRY(SecondaryColorPointer),
   TABLE_ENTRY(MultiDrawArrays),
   TABLE_ENTRY(MultiDrawElements),
   TABLE_ENTRY(FogCoordPointer),
   TABLE_ENTRY(FogCoordd),
   TABLE_ENTRY(FogCoorddv),
   TABLE_ENTRY(FogCoordf),
   TABLE_ENTRY(FogCoordfv),
   TABLE_ENTRY(BlendFuncSeparate),
   TABLE_ENTRY(WindowPos2d),
   TABLE_ENTRY(WindowPos2dARB),
   TABLE_ENTRY(WindowPos2dv),
   TABLE_ENTRY(WindowPos2dvARB),
   TABLE_ENTRY(WindowPos2f),
   TABLE_ENTRY(WindowPos2fARB),
   TABLE_ENTRY(WindowPos2fv),
   TABLE_ENTRY(WindowPos2fvARB),
   TABLE_ENTRY(WindowPos2i),
   TABLE_ENTRY(WindowPos2iARB),
   TABLE_ENTRY(WindowPos2iv),
   TABLE_ENTRY(WindowPos2ivARB),
   TABLE_ENTRY(WindowPos2s),
   TABLE_ENTRY(WindowPos2sARB),
   TABLE_ENTRY(WindowPos2sv),
   TABLE_ENTRY(WindowPos2svARB),
   TABLE_ENTRY(WindowPos3d),
   TABLE_ENTRY(WindowPos3dARB),
   TABLE_ENTRY(WindowPos3dv),
   TABLE_ENTRY(WindowPos3dvARB),
   TABLE_ENTRY(WindowPos3f),
   TABLE_ENTRY(WindowPos3fARB),
   TABLE_ENTRY(WindowPos3fv),
   TABLE_ENTRY(WindowPos3fvARB),
   TABLE_ENTRY(WindowPos3i),
   TABLE_ENTRY(WindowPos3iARB),
   TABLE_ENTRY(WindowPos3iv),
   TABLE_ENTRY(WindowPos3ivARB),
   TABLE_ENTRY(WindowPos3s),
   TABLE_ENTRY(WindowPos3sARB),
   TABLE_ENTRY(WindowPos3sv),
   TABLE_ENTRY(WindowPos3svARB),
   TABLE_ENTRY(BindProgramARB),
   TABLE_ENTRY(DeleteProgramsARB),
   TABLE_ENTRY(GenProgramsARB),
   TABLE_ENTRY(GetVertexAttribPointerv),
   TABLE_ENTRY(GetVertexAttribPointervARB),
   TABLE_ENTRY(IsProgramARB),
   TABLE_ENTRY(PointParameteri),
   TABLE_ENTRY(PointParameteriv),
   TABLE_ENTRY(BlendEquationSeparate),
};
#endif /*UNUSED_TABLE_NAME*/


#  undef KEYWORD1
#  undef KEYWORD1_ALT
#  undef KEYWORD2
#  undef NAME
#  undef DISPATCH
#  undef RETURN_DISPATCH
#  undef DISPATCH_TABLE_NAME
#  undef UNUSED_TABLE_NAME
#  undef TABLE_ENTRY
#  undef HIDDEN<|MERGE_RESOLUTION|>--- conflicted
+++ resolved
@@ -4865,23 +4865,19 @@
    DISPATCH(GetTrackMatrixivNV, (target, address, pname, params), (F, "glGetTrackMatrixivNV(0x%x, %d, 0x%x, %p);\n", target, address, pname, (const void *) params));
 }
 
-<<<<<<< HEAD
+KEYWORD1 void KEYWORD2 NAME(GetVertexAttribPointerv)(GLuint index, GLenum pname, GLvoid ** pointer)
+{
+   DISPATCH(GetVertexAttribPointervNV, (index, pname, pointer), (F, "glGetVertexAttribPointerv(%d, 0x%x, %p);\n", index, pname, (const void *) pointer));
+}
+
 KEYWORD1 void KEYWORD2 NAME(GetVertexAttribPointervARB)(GLuint index, GLenum pname, GLvoid ** pointer)
-=======
-KEYWORD1 void KEYWORD2 NAME(GetVertexAttribPointerv)(GLuint index, GLenum pname, GLvoid ** pointer)
-{
-   DISPATCH(GetVertexAttribPointervNV, (index, pname, params), (F, "glGetVertexAttribPointerv(%d, 0x%x, %p);\n", index, pname, (const void *) params));
-}
-
-KEYWORD1 void KEYWORD2 NAME(GetVertexAttribPointervARB)(GLuint index, GLenum pname, GLvoid ** params)
->>>>>>> a4ddd64f
-{
-   DISPATCH(GetVertexAttribPointervNV, (index, pname, params), (F, "glGetVertexAttribPointervARB(%d, 0x%x, %p);\n", index, pname, (const void *) params));
-}
-
-KEYWORD1 void KEYWORD2 NAME(GetVertexAttribPointervNV)(GLuint index, GLenum pname, GLvoid ** params)
-{
-   DISPATCH(GetVertexAttribPointervNV, (index, pname, params), (F, "glGetVertexAttribPointervNV(%d, 0x%x, %p);\n", index, pname, (const void *) params));
+{
+   DISPATCH(GetVertexAttribPointervNV, (index, pname, pointer), (F, "glGetVertexAttribPointervARB(%d, 0x%x, %p);\n", index, pname, (const void *) pointer));
+}
+
+KEYWORD1 void KEYWORD2 NAME(GetVertexAttribPointervNV)(GLuint index, GLenum pname, GLvoid ** pointer)
+{
+   DISPATCH(GetVertexAttribPointervNV, (index, pname, pointer), (F, "glGetVertexAttribPointervNV(%d, 0x%x, %p);\n", index, pname, (const void *) pointer));
 }
 
 KEYWORD1 void KEYWORD2 NAME(GetVertexAttribdvNV)(GLuint index, GLenum pname, GLdouble * params)
