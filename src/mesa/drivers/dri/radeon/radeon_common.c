--- conflicted
+++ resolved
@@ -1018,17 +1018,6 @@
 	ret = radeon_cs_space_check(radeon->cmdbuf.cs);
 	if (ret == RADEON_CS_SPACE_FLUSH)
 		return GL_FALSE;
-<<<<<<< HEAD
-	if (ret == RADEON_CS_SPACE_FLUSH) {
-		if (ctx->Driver.Flush)
-			ctx->Driver.Flush(ctx); /* +r6/r7 */
-		if (flushed)
-			return GL_FALSE;
-		flushed = 1;
-		goto again;
-	}
-=======
->>>>>>> 3a3b83e5
 	return GL_TRUE;
 }
 
