--- conflicted
+++ resolved
@@ -13,14 +13,6 @@
 
 	struct pipe_screen *pscreen;
 
-<<<<<<< HEAD
-	unsigned nr_pctx;
-	struct pipe_context **pctx;
-        unsigned nr_pvctx;
-        struct pipe_video_context **pvctx;
-
-=======
->>>>>>> 45df4bad
 	struct pipe_surface *front;
 };
 
