dnl Process this file with autoconf to create configure.

AC_PREREQ([2.59])

dnl Versioning - scrape the version from configs/default
m4_define([mesa_version],
    [m4_esyscmd([${MAKE-make} -s -f bin/version.mk version | tr -d '\n' | tr -d '\r'])])
m4_ifval(mesa_version,,
    [m4_fatal([Failed to get the Mesa version from `make -f bin/version.mk version`])])

dnl Tell the user about autoconf.html in the --help output
m4_divert_once([HELP_END], [
See docs/autoconf.html for more details on the options for Mesa.])

AC_INIT([Mesa],[mesa_version],
    [https://bugs.freedesktop.org/enter_bug.cgi?product=Mesa])
AC_CONFIG_AUX_DIR([bin])
AC_CANONICAL_HOST

dnl Versions for external dependencies
LIBDRM_REQUIRED=2.4.24
LIBDRM_RADEON_REQUIRED=2.4.24
LIBDRM_INTEL_REQUIRED=2.4.24
LIBDRM_NOUVEAU_REQUIRED=0.6
DRI2PROTO_REQUIRED=2.1
GLPROTO_REQUIRED=1.4.11
LIBDRM_XORG_REQUIRED=2.4.24
LIBKMS_XORG_REQUIRED=1.0.0

dnl Check for progs
AC_PROG_CPP
AC_PROG_CC
AC_PROG_CXX
AC_CHECK_PROGS([MAKE], [gmake make])
AC_CHECK_PROGS([PYTHON2], [python2 python])
AC_PATH_PROG([MKDEP], [makedepend])
AC_PATH_PROG([SED], [sed])

if test "x$MKDEP" = "x"; then
    AC_MSG_ERROR([makedepend is required to build Mesa])
fi

AC_PATH_PROG([FLEX], [flex])
test "x$FLEX" = "x" && AC_MSG_ERROR([flex is needed to build Mesa])

AC_PATH_PROG([BISON], [bison])
test "x$BISON" = "x" && AC_MSG_ERROR([bison is needed to build Mesa])

dnl Our fallback install-sh is a symlink to minstall. Use the existing
dnl configuration in that case.
AC_PROG_INSTALL
test "x$INSTALL" = "x$ac_install_sh" && INSTALL='$(MINSTALL)'

dnl We need a POSIX shell for parts of the build. Assume we have one
dnl in most cases.
case "$host_os" in
solaris*)
    # Solaris /bin/sh is too old/non-POSIX compliant
    AC_PATH_PROGS(POSIX_SHELL, [ksh93 ksh sh])
    SHELL="$POSIX_SHELL"
    ;;
esac

dnl clang is mostly GCC-compatible, but its version is much lower,
dnl so we have to check for it.
AC_MSG_CHECKING([if compiling with clang])

AC_COMPILE_IFELSE(
[AC_LANG_PROGRAM([], [[
#ifndef __clang__
       not clang
#endif
]])],
[CLANG=yes], [CLANG=no])

AC_MSG_RESULT([$CLANG])

dnl If we're using GCC, make sure that it is at least version 3.3.0.  Older
dnl versions are explictly not supported.
if test "x$GCC" = xyes -a "x$CLANG" = xno; then
    AC_MSG_CHECKING([whether gcc version is sufficient])
    major=0
    minor=0

    GCC_VERSION=`$CC -dumpversion`
    if test $? -eq 0; then
        major=`echo $GCC_VERSION | cut -d. -f1`
        minor=`echo $GCC_VERSION | cut -d. -f1`
    fi

    if test $major -lt 3 -o $major -eq 3 -a $minor -lt 3 ; then
        AC_MSG_RESULT([no])
        AC_MSG_ERROR([If using GCC, version 3.3.0 or later is required.])
    else
        AC_MSG_RESULT([yes])
    fi
fi


MKDEP_OPTIONS=-fdepend
dnl Ask gcc where it's keeping its secret headers
if test "x$GCC" = xyes; then
    for dir in include include-fixed; do
        GCC_INCLUDES=`$CC -print-file-name=$dir`
        if test "x$GCC_INCLUDES" != x && \
           test "$GCC_INCLUDES" != "$dir" && \
           test -d "$GCC_INCLUDES"; then
            MKDEP_OPTIONS="$MKDEP_OPTIONS -I$GCC_INCLUDES"
        fi
    done
fi
AC_SUBST([MKDEP_OPTIONS])

dnl Make sure the pkg-config macros are defined
m4_ifndef([PKG_PROG_PKG_CONFIG],
    [m4_fatal([Could not locate the pkg-config autoconf macros.
  These are usually located in /usr/share/aclocal/pkg.m4. If your macros
  are in a different location, try setting the environment variable
  ACLOCAL="aclocal -I/other/macro/dir" before running autoreconf.])])
PKG_PROG_PKG_CONFIG()

dnl LIB_DIR - library basename
LIB_DIR=`echo $libdir | $SED 's%.*/%%'`
AC_SUBST([LIB_DIR])

dnl Cache LDFLAGS so we can add EXTRA_LIB_PATH and restore it later
_SAVE_LDFLAGS="$LDFLAGS"
AC_ARG_VAR([EXTRA_LIB_PATH],[Extra -L paths for the linker])
AC_SUBST([EXTRA_LIB_PATH])

dnl Cache CPPFLAGS so we can add *_INCLUDES and restore it later
_SAVE_CPPFLAGS="$CPPFLAGS"
AC_ARG_VAR([X11_INCLUDES],[Extra -I paths for X11 headers])
AC_SUBST([X11_INCLUDES])

dnl Compiler macros
DEFINES=""
AC_SUBST([DEFINES])
case "$host_os" in
linux*|*-gnu*|gnu*)
    DEFINES="$DEFINES -D_GNU_SOURCE -DPTHREADS"
    ;;
solaris*)
    DEFINES="$DEFINES -DPTHREADS -DSVR4"
    ;;
cygwin*)
    DEFINES="$DEFINES -DPTHREADS"
    ;;
esac

dnl Add flags for gcc and g++
if test "x$GCC" = xyes; then
    CFLAGS="$CFLAGS -Wall -Wmissing-prototypes -std=c99"
    if test "x$CLANG" = "xno"; then
       CFLAGS="$CFLAGS -ffast-math"
    fi

    # Enable -fvisibility=hidden if using a gcc that supports it
    save_CFLAGS="$CFLAGS"
    AC_MSG_CHECKING([whether $CC supports -fvisibility=hidden])
    VISIBILITY_CFLAGS="-fvisibility=hidden"
    CFLAGS="$CFLAGS $VISIBILITY_CFLAGS"
    AC_LINK_IFELSE([AC_LANG_PROGRAM()], AC_MSG_RESULT([yes]),
		   [VISIBILITY_CFLAGS=""; AC_MSG_RESULT([no])]);

    # Restore CFLAGS; VISIBILITY_CFLAGS are added to it where needed.
    CFLAGS=$save_CFLAGS

    # Work around aliasing bugs - developers should comment this out
    CFLAGS="$CFLAGS -fno-strict-aliasing"
fi
if test "x$GXX" = xyes; then
    CXXFLAGS="$CXXFLAGS -Wall"

    # Enable -fvisibility=hidden if using a gcc that supports it
    save_CXXFLAGS="$CXXFLAGS"
    AC_MSG_CHECKING([whether $CXX supports -fvisibility=hidden])
    VISIBILITY_CXXFLAGS="-fvisibility=hidden"
    CXXFLAGS="$CXXFLAGS $VISIBILITY_CXXFLAGS"
    AC_LANG_PUSH([C++])
    AC_LINK_IFELSE([AC_LANG_PROGRAM()], AC_MSG_RESULT([yes]),
		   [VISIBILITY_CXXFLAGS="" ; AC_MSG_RESULT([no])]);
    AC_LANG_POP([C++])

    # Restore CXXFLAGS; VISIBILITY_CXXFLAGS are added to it where needed.
    CXXFLAGS=$save_CXXFLAGS

    # Work around aliasing bugs - developers should comment this out
    CXXFLAGS="$CXXFLAGS -fno-strict-aliasing"
fi

dnl even if the compiler appears to support it, using visibility attributes isn't
dnl going to do anything useful currently on cygwin apart from emit lots of warnings
case "$host_os" in
cygwin*)
    VISIBILITY_CFLAGS=""
    VISIBILITY_CXXFLAGS=""
    ;;
esac

AC_SUBST([VISIBILITY_CFLAGS])
AC_SUBST([VISIBILITY_CXXFLAGS])

dnl These should be unnecessary, but let the user set them if they want
AC_ARG_VAR([OPT_FLAGS], [Additional optimization flags for the compiler.
    Default is to use CFLAGS.])
AC_ARG_VAR([ARCH_FLAGS], [Additional architecture specific flags for the
    compiler. Default is to use CFLAGS.])
AC_SUBST([OPT_FLAGS])
AC_SUBST([ARCH_FLAGS])

dnl
dnl Hacks to enable 32 or 64 bit build
dnl
AC_ARG_ENABLE([32-bit],
    [AS_HELP_STRING([--enable-32-bit],
        [build 32-bit libraries @<:@default=auto@:>@])],
    [enable_32bit="$enableval"],
    [enable_32bit=auto]
)
if test "x$enable_32bit" = xyes; then
    if test "x$GCC" = xyes; then
        CFLAGS="$CFLAGS -m32"
        ARCH_FLAGS="$ARCH_FLAGS -m32"
    fi
    if test "x$GXX" = xyes; then
        CXXFLAGS="$CXXFLAGS -m32"
    fi
fi
AC_ARG_ENABLE([64-bit],
    [AS_HELP_STRING([--enable-64-bit],
        [build 64-bit libraries @<:@default=auto@:>@])],
    [enable_64bit="$enableval"],
    [enable_64bit=auto]
)
if test "x$enable_64bit" = xyes; then
    if test "x$GCC" = xyes; then
        CFLAGS="$CFLAGS -m64"
    fi
    if test "x$GXX" = xyes; then
        CXXFLAGS="$CXXFLAGS -m64"
    fi
fi

dnl
dnl shared/static libraries, mimic libtool options
dnl
AC_ARG_ENABLE([static],
    [AS_HELP_STRING([--enable-static],
        [build static libraries @<:@default=disabled@:>@])],
    [enable_static="$enableval"],
    [enable_static=no]
)
case "x$enable_static" in
xyes|xno ) ;;
x ) enable_static=no ;;
* )
    AC_MSG_ERROR([Static library option '$enable_static' is not a valid])
    ;;
esac
AC_ARG_ENABLE([shared],
    [AS_HELP_STRING([--disable-shared],
        [build shared libraries @<:@default=enabled@:>@])],
    [enable_shared="$enableval"],
    [enable_shared=yes]
)
case "x$enable_shared" in
xyes|xno ) ;;
x ) enable_shared=yes ;;
* )
    AC_MSG_ERROR([Shared library option '$enable_shared' is not a valid])
    ;;
esac

dnl Can't have static and shared libraries, default to static if user
dnl explicitly requested. If both disabled, set to static since shared
dnl was explicitly requirested.
case "x$enable_static$enable_shared" in
xyesyes )
    AC_MSG_WARN([Can't build static and shared libraries, disabling shared])
    enable_shared=no
    ;;
xnono )
    AC_MSG_WARN([Can't disable both static and shared libraries, enabling static])
    enable_static=yes
    ;;
esac

dnl
dnl mklib options
dnl
AC_ARG_VAR([MKLIB_OPTIONS],[Options for the Mesa library script, mklib])
if test "$enable_static" = yes; then
    MKLIB_OPTIONS="$MKLIB_OPTIONS -static"
fi
AC_SUBST([MKLIB_OPTIONS])

dnl
dnl other compiler options
dnl
AC_ARG_ENABLE([debug],
    [AS_HELP_STRING([--enable-debug],
        [use debug compiler flags and macros @<:@default=disabled@:>@])],
    [enable_debug="$enableval"],
    [enable_debug=no]
)
if test "x$enable_debug" = xyes; then
    DEFINES="$DEFINES -DDEBUG"
    if test "x$GCC" = xyes; then
        CFLAGS="$CFLAGS -g"
    fi
    if test "x$GXX" = xyes; then
        CXXFLAGS="$CXXFLAGS -g"
    fi
fi

dnl
dnl library names
dnl
LIB_PREFIX_GLOB='lib'
LIB_VERSION_SEPARATOR='.'
if test "$enable_static" = yes; then
    LIB_EXTENSION='a'
else
    case "$host_os" in
    darwin* )
        LIB_EXTENSION='dylib' ;;
    cygwin* )
        dnl prefix can be 'cyg' or 'lib'
        LIB_PREFIX_GLOB='???'
        LIB_VERSION_SEPARATOR='-'
        LIB_EXTENSION='dll' ;;
    aix* )
        LIB_EXTENSION='a' ;;
    * )
        LIB_EXTENSION='so' ;;
    esac
fi

dnl
dnl potentially-infringing-but-nobody-knows-for-sure stuff
dnl
AC_ARG_ENABLE([texture-float],
    [AS_HELP_STRING([--enable-texture-float],
        [enable floating-point textures and renderbuffers @<:@default=disabled@:>@])],
    [enable_texture_float="$enableval"],
    [enable_texture_float=no]
)
if test "x$enable_texture_float" = xyes; then
    AC_MSG_WARN([Floating-point textures enabled.])
    AC_MSG_WARN([Please consult docs/patents.txt with your lawyer before building Mesa.])
    DEFINES="$DEFINES -DTEXTURE_FLOAT_ENABLED"
fi

GL_LIB_NAME='lib$(GL_LIB).'${LIB_EXTENSION}
GLU_LIB_NAME='lib$(GLU_LIB).'${LIB_EXTENSION}
GLUT_LIB_NAME='lib$(GLUT_LIB).'${LIB_EXTENSION}
GLW_LIB_NAME='lib$(GLW_LIB).'${LIB_EXTENSION}
OSMESA_LIB_NAME='lib$(OSMESA_LIB).'${LIB_EXTENSION}
EGL_LIB_NAME='lib$(EGL_LIB).'${LIB_EXTENSION}
GLESv1_CM_LIB_NAME='lib$(GLESv1_CM_LIB).'${LIB_EXTENSION}
GLESv2_LIB_NAME='lib$(GLESv2_LIB).'${LIB_EXTENSION}
VG_LIB_NAME='lib$(VG_LIB).'${LIB_EXTENSION}
GLAPI_LIB_NAME='lib$(GLAPI_LIB).'${LIB_EXTENSION}
WAYLAND_EGL_LIB_NAME='lib$(WAYLAND_EGL_LIB).'${LIB_EXTENSION}
GBM_LIB_NAME='lib$(GBM_LIB).'${LIB_EXTENSION}

GL_LIB_GLOB=${LIB_PREFIX_GLOB}'$(GL_LIB)'${LIB_VERSION_SEPARATOR}'*'${LIB_EXTENSION}'*'
GLU_LIB_GLOB=${LIB_PREFIX_GLOB}'$(GLU_LIB)'${LIB_VERSION_SEPARATOR}'*'${LIB_EXTENSION}'*'
GLUT_LIB_GLOB=${LIB_PREFIX_GLOB}'$(GLUT_LIB)'${LIB_VERSION_SEPARATOR}'*'${LIB_EXTENSION}'*'
GLW_LIB_GLOB=${LIB_PREFIX_GLOB}'$(GLW_LIB)'${LIB_VERSION_SEPARATOR}'*'${LIB_EXTENSION}'*'
OSMESA_LIB_GLOB=${LIB_PREFIX_GLOB}'$(OSMESA_LIB)'${LIB_VERSION_SEPARATOR}'*'${LIB_EXTENSION}'*'
EGL_LIB_GLOB=${LIB_PREFIX_GLOB}'$(EGL_LIB)'${LIB_VERSION_SEPARATOR}'*'${LIB_EXTENSION}'*'
EGL_LIB_GLOB=${LIB_PREFIX_GLOB}'$(EGL_LIB)'${LIB_VERSION_SEPARATOR}'*'${LIB_EXTENSION}'*'
GLESv1_CM_LIB_GLOB=${LIB_PREFIX_GLOB}'$(GLESv1_CM_LIB)'${LIB_VERSION_SEPARATOR}'*'${LIB_EXTENSION}'*'
GLESv2_LIB_GLOB=${LIB_PREFIX_GLOB}'$(GLESv2_LIB)'${LIB_VERSION_SEPARATOR}'*'${LIB_EXTENSION}'*'
VG_LIB_GLOB=${LIB_PREFIX_GLOB}'$(VG_LIB)'${LIB_VERSION_SEPARATOR}'*'${LIB_EXTENSION}'*'
GLAPI_LIB_GLOB=${LIB_PREFIX_GLOB}'$(GLAPI_LIB)'${LIB_VERSION_SEPARATOR}'*'${LIB_EXTENSION}'*'
WAYLAND_EGL_LIB_GLOB=${LIB_PREFIX_GLOB}'$(WAYLAND_EGL_LIB)'${LIB_VERSION_SEPARATOR}'*'${LIB_EXTENSION}'*'
GBM_LIB_GLOB=${LIB_PREFIX_GLOB}'$(GBM_LIB)'${LIB_VERSION_SEPARATOR}'*'${LIB_EXTENSION}'*'

AC_SUBST([GL_LIB_NAME])
AC_SUBST([GLU_LIB_NAME])
AC_SUBST([GLUT_LIB_NAME])
AC_SUBST([GLW_LIB_NAME])
AC_SUBST([OSMESA_LIB_NAME])
AC_SUBST([EGL_LIB_NAME])
AC_SUBST([GLESv1_CM_LIB_NAME])
AC_SUBST([GLESv2_LIB_NAME])
AC_SUBST([VG_LIB_NAME])
AC_SUBST([GLAPI_LIB_NAME])
AC_SUBST([WAYLAND_EGL_LIB_NAME])
AC_SUBST([GBM_LIB_NAME])

AC_SUBST([GL_LIB_GLOB])
AC_SUBST([GLU_LIB_GLOB])
AC_SUBST([GLUT_LIB_GLOB])
AC_SUBST([GLW_LIB_GLOB])
AC_SUBST([OSMESA_LIB_GLOB])
AC_SUBST([EGL_LIB_GLOB])
AC_SUBST([GLESv1_CM_LIB_GLOB])
AC_SUBST([GLESv2_LIB_GLOB])
AC_SUBST([VG_LIB_GLOB])
AC_SUBST([GLAPI_LIB_GLOB])
AC_SUBST([WAYLAND_EGL_LIB_GLOB])
AC_SUBST([GBM_LIB_GLOB])

dnl
dnl Arch/platform-specific settings
dnl
AC_ARG_ENABLE([asm],
    [AS_HELP_STRING([--disable-asm],
        [disable assembly usage @<:@default=enabled on supported plaforms@:>@])],
    [enable_asm="$enableval"],
    [enable_asm=yes]
)
asm_arch=""
ASM_FLAGS=""
MESA_ASM_SOURCES=""
GLAPI_ASM_SOURCES=""
AC_MSG_CHECKING([whether to enable assembly])
test "x$enable_asm" = xno && AC_MSG_RESULT([no])
# disable if cross compiling on x86/x86_64 since we must run gen_matypes
if test "x$enable_asm" = xyes && test "x$cross_compiling" = xyes; then
    case "$host_cpu" in
    i?86 | x86_64)
        enable_asm=no
        AC_MSG_RESULT([no, cross compiling])
        ;;
    esac
fi
# check for supported arches
if test "x$enable_asm" = xyes; then
    case "$host_cpu" in
    i?86)
        case "$host_os" in
        linux* | *freebsd* | dragonfly* | *netbsd*)
            test "x$enable_64bit" = xyes && asm_arch=x86_64 || asm_arch=x86
            ;;
        esac
        ;;
    x86_64)
        case "$host_os" in
        linux* | *freebsd* | dragonfly* | *netbsd*)
            test "x$enable_32bit" = xyes && asm_arch=x86 || asm_arch=x86_64
            ;;
        esac
        ;;
    powerpc)
        case "$host_os" in
        linux*)
            asm_arch=ppc
            ;;
        esac
        ;;
    sparc*)
        case "$host_os" in
        linux*)
            asm_arch=sparc
            ;;
        esac
        ;;
    esac

    case "$asm_arch" in
    x86)
        ASM_FLAGS="-DUSE_X86_ASM -DUSE_MMX_ASM -DUSE_3DNOW_ASM -DUSE_SSE_ASM"
        MESA_ASM_SOURCES='$(X86_SOURCES)'
        GLAPI_ASM_SOURCES='$(X86_API)'
        AC_MSG_RESULT([yes, x86])
        ;;
    x86_64)
        ASM_FLAGS="-DUSE_X86_64_ASM"
        MESA_ASM_SOURCES='$(X86-64_SOURCES)'
        GLAPI_ASM_SOURCES='$(X86-64_API)'
        AC_MSG_RESULT([yes, x86_64])
        ;;
    ppc)
        ASM_FLAGS="-DUSE_PPC_ASM -DUSE_VMX_ASM"
        MESA_ASM_SOURCES='$(PPC_SOURCES)'
        AC_MSG_RESULT([yes, ppc])
        ;;
    sparc)
        ASM_FLAGS="-DUSE_SPARC_ASM"
        MESA_ASM_SOURCES='$(SPARC_SOURCES)'
        GLAPI_ASM_SOURCES='$(SPARC_API)'
        AC_MSG_RESULT([yes, sparc])
        ;;
    *)
        AC_MSG_RESULT([no, platform not supported])
        ;;
    esac
fi
AC_SUBST([ASM_FLAGS])
AC_SUBST([MESA_ASM_SOURCES])
AC_SUBST([GLAPI_ASM_SOURCES])

dnl PIC code macro
MESA_PIC_FLAGS

dnl Check to see if dlopen is in default libraries (like Solaris, which
dnl has it in libc), or if libdl is needed to get it.
AC_CHECK_FUNC([dlopen], [],
    [AC_CHECK_LIB([dl], [dlopen], [DLOPEN_LIBS="-ldl"])])
AC_SUBST([DLOPEN_LIBS])

dnl See if posix_memalign is available
AC_CHECK_FUNC([posix_memalign], [DEFINES="$DEFINES -DHAVE_POSIX_MEMALIGN"])

dnl SELinux awareness.
AC_ARG_ENABLE([selinux],
    [AS_HELP_STRING([--enable-selinux],
        [Build SELinux-aware Mesa @<:@default=disabled@:>@])],
    [MESA_SELINUX="$enableval"],
    [MESA_SELINUX=no])
if test "x$enable_selinux" = "xyes"; then
    AC_CHECK_HEADER([selinux/selinux.h],[],
                    [AC_MSG_ERROR([SELinux headers not found])])
    AC_CHECK_LIB([selinux],[is_selinux_enabled],[],
                 [AC_MSG_ERROR([SELinux library not found])])
    SELINUX_LIBS="-lselinux"
    DEFINES="$DEFINES -DMESA_SELINUX"
fi

dnl Options for APIs
AC_ARG_ENABLE([opengl],
    [AS_HELP_STRING([--disable-opengl],
        [disable support for standard OpenGL API @<:@default=no@:>@])],
    [enable_opengl="$enableval"],
    [enable_opengl=yes])
AC_ARG_ENABLE([gles1],
    [AS_HELP_STRING([--enable-gles1],
        [enable support for OpenGL ES 1.x API @<:@default=no@:>@])],
    [enable_gles1="$enableval"],
    [enable_gles1=no])
AC_ARG_ENABLE([gles2],
    [AS_HELP_STRING([--enable-gles2],
        [enable support for OpenGL ES 2.x API @<:@default=no@:>@])],
    [enable_gles2="$enableval"],
    [enable_gles2=no])
AC_ARG_ENABLE([openvg],
    [AS_HELP_STRING([--enable-openvg],
        [enable support for OpenVG API @<:@default=no@:>@])],
    [enable_openvg="$enableval"],
    [enable_openvg=no])

AC_ARG_ENABLE([dri],
    [AS_HELP_STRING([--enable-dri],
        [enable DRI modules @<:@default=auto@:>@])],
    [enable_dri="$enableval"],
    [enable_dri=auto])
AC_ARG_ENABLE([glx],
    [AS_HELP_STRING([--enable-glx],
        [enable GLX library @<:@default=auto@:>@])],
    [enable_glx="$enableval"],
    [enable_glx=auto])
AC_ARG_ENABLE([osmesa],
    [AS_HELP_STRING([--enable-osmesa],
        [enable OSMesa library @<:@default=auto@:>@])],
    [enable_osmesa="$enableval"],
    [enable_osmesa=auto])
AC_ARG_ENABLE([egl],
    [AS_HELP_STRING([--disable-egl],
        [disable EGL library @<:@default=enabled@:>@])],
    [enable_egl="$enableval"],
    [enable_egl=yes])

AC_ARG_ENABLE([xorg],
    [AS_HELP_STRING([--enable-xorg],
        [enable support for X.Org DDX API @<:@default=no@:>@])],
    [enable_xorg="$enableval"],
    [enable_xorg=no])
AC_ARG_ENABLE([xa],
    [AS_HELP_STRING([--enable-xa],
        [enable build of the XA X Acceleration API @<:@default=no@:>@])],
    [enable_xa="$enableval"],
    [enable_xa=no])
AC_ARG_ENABLE([d3d1x],
    [AS_HELP_STRING([--enable-d3d1x],
        [enable support for Direct3D 10 & 11 low-level API @<:@default=no@:>@])],
    [enable_d3d1x="$enableval"],
    [enable_d3d1x=no])
AC_ARG_ENABLE([gbm],
   [AS_HELP_STRING([--enable-gbm],
         [enable gbm library @<:@default=auto@:>@])],
   [enable_gbm="$enableval"],
   [enable_gbm=auto])

AC_ARG_ENABLE([xlib_glx],
    [AS_HELP_STRING([--enable-xlib-glx],
        [make GLX library Xlib-based instead of DRI-based @<:@default=disable@:>@])],
    [enable_xlib_glx="$enableval"],
    [enable_xlib_glx=auto])
AC_ARG_ENABLE([gallium_egl],
    [AS_HELP_STRING([--enable-gallium-egl],
        [enable optional EGL state tracker (not required
         for EGL support in Gallium with OpenGL and OpenGL ES)
         @<:@default=disable@:>@])],
    [enable_gallium_egl="$enableval"],
    [enable_gallium_egl=no])
AC_ARG_ENABLE([gallium_gbm],
    [AS_HELP_STRING([--enable-gallium-gbm],
        [enable optional gbm state tracker (not required for
         gbm support in Gallium)
         @<:@default=auto@:>@])],
    [enable_gallium_gbm="$enableval"],
    [enable_gallium_gbm=auto])

# Option for Gallium drivers
GALLIUM_DRIVERS_DEFAULT="r300,r600,swrast"

AC_ARG_WITH([gallium-drivers],
    [AS_HELP_STRING([--with-gallium-drivers@<:@=DIRS...@:>@],
        [comma delimited Gallium drivers list, e.g.
        "i915,i965,nouveau,r300,r600,svga,swrast"
        @<:@default=r300,r600,swrast@:>@])],
    [with_gallium_drivers="$withval"],
    [with_gallium_drivers="$GALLIUM_DRIVERS_DEFAULT"])

if test "x$enable_opengl" = xno -a \
        "x$enable_gles1" = xno -a \
        "x$enable_gles2" = xno -a \
        "x$enable_openvg" = xno -a \
        "x$enable_xorg" = xno -a \
        "x$enable_xa" = xno -a \
        "x$enable_d3d1x" = xno; then
    AC_MSG_ERROR([at least one API should be enabled])
fi

API_DEFINES=""
if test "x$enable_opengl" = xno; then
    API_DEFINES="$API_DEFINES -DFEATURE_GL=0"
else
    API_DEFINES="$API_DEFINES -DFEATURE_GL=1"
fi
if test "x$enable_gles1" = xyes; then
    API_DEFINES="$API_DEFINES -DFEATURE_ES1=1"
fi
if test "x$enable_gles2" = xyes; then
    API_DEFINES="$API_DEFINES -DFEATURE_ES2=1"
fi
AC_SUBST([API_DEFINES])

AC_ARG_ENABLE([shared-glapi],
    [AS_HELP_STRING([--enable-shared-glapi],
        [EXPERIMENTAL.  Enable shared glapi for OpenGL @<:@default=no@:>@])],
    [enable_shared_glapi="$enableval"],
    [enable_shared_glapi=no])

SHARED_GLAPI="0"
if test "x$enable_shared_glapi" = xyes; then
    SHARED_GLAPI="1"
fi
AC_SUBST([SHARED_GLAPI])

dnl
dnl Driver configuration. Options are xlib, dri and osmesa right now.
dnl More later: fbdev, ...
dnl
default_driver="xlib"

case "$host_os" in
linux*)
    case "$host_cpu" in
    i*86|x86_64|powerpc*|sparc*) default_driver="dri";;
    esac
    ;;
*freebsd* | dragonfly* | *netbsd*)
    case "$host_cpu" in
    i*86|x86_64|powerpc*|sparc*) default_driver="dri";;
    esac
    ;;
esac

if test "x$enable_opengl" = xno; then
    default_driver="no"
fi

AC_ARG_WITH([driver],
    [AS_HELP_STRING([--with-driver=DRIVER], [DEPRECATED])],
    [mesa_driver="$withval"],
    [mesa_driver=auto])
dnl Check for valid option
case "x$mesa_driver" in
xxlib|xdri|xosmesa|xno)
    if test "x$enable_dri" != xauto -o \
            "x$enable_glx" != xauto -o \
            "x$enable_osmesa" != xauto -o \
            "x$enable_xlib_glx" != xauto; then
        AC_MSG_ERROR([--with-driver=$mesa_driver is deprecated])
    fi
    ;;
xauto)
    mesa_driver="$default_driver"
    ;;
*)
    AC_MSG_ERROR([Driver '$mesa_driver' is not a valid option])
    ;;
esac

# map $mesa_driver to APIs
if test "x$enable_dri" = xauto; then
    case "x$mesa_driver" in
    xdri) enable_dri=yes ;;
    *)    enable_dri=no ;;
    esac
fi

if test "x$enable_glx" = xauto; then
    case "x$mesa_driver" in
    xdri|xxlib) enable_glx=yes ;;
    *)          enable_glx=no ;;
    esac
fi

if test "x$enable_osmesa" = xauto; then
    case "x$mesa_driver" in
    xxlib|xosmesa) enable_osmesa=yes ;;
    *)             enable_osmesa=no ;;
    esac
fi

if test "x$enable_xlib_glx" = xauto; then
    case "x$mesa_driver" in
    xxlib) enable_xlib_glx=yes ;;
    *)     enable_xlib_glx=no ;;
    esac
fi

if test "x$enable_glx" = xno; then
    enable_xlib_glx=no
fi

dnl
dnl Driver specific build directories
dnl

dnl this variable will be prepended to SRC_DIRS and is not exported
CORE_DIRS=""

SRC_DIRS=""
GLU_DIRS="sgi"
GALLIUM_DIRS="auxiliary drivers state_trackers"
GALLIUM_TARGET_DIRS=""
GALLIUM_WINSYS_DIRS="sw"
GALLIUM_DRIVERS_DIRS="softpipe failover galahad trace rbug noop identity"
GALLIUM_STATE_TRACKERS_DIRS=""

# build shared-glapi if enabled for OpenGL or if OpenGL ES is enabled
case "x$enable_shared_glapi$enable_gles1$enable_gles2" in
x*yes*)
    CORE_DIRS="$CORE_DIRS mapi/shared-glapi"
    ;;
esac

# build glapi if OpenGL is enabled
if test "x$enable_opengl" = xyes; then
    CORE_DIRS="$CORE_DIRS mapi/glapi"
fi

# build es1api if OpenGL ES 1.x is enabled
if test "x$enable_gles1" = xyes; then
    CORE_DIRS="$CORE_DIRS mapi/es1api"
fi

# build es2api if OpenGL ES 2.x is enabled
if test "x$enable_gles2" = xyes; then
    CORE_DIRS="$CORE_DIRS mapi/es2api"
fi

# build glsl and mesa if OpenGL or OpenGL ES is enabled
case "x$enable_opengl$enable_gles1$enable_gles2" in
x*yes*)
    CORE_DIRS="$CORE_DIRS glsl mesa"
    ;;
esac

case "x$enable_glx$enable_xlib_glx" in
xyesyes)
    DRIVER_DIRS="$DRIVER_DIRS x11"
    GALLIUM_WINSYS_DIRS="$GALLIUM_WINSYS_DIRS sw/xlib"
    GALLIUM_TARGET_DIRS="$GALLIUM_TARGET_DIRS libgl-xlib"
    GALLIUM_STATE_TRACKERS_DIRS="glx $GALLIUM_STATE_TRACKERS_DIRS"
    ;;
xyesno)
    # DRI-based GLX
    SRC_DIRS="$SRC_DIRS glx"
    ;;
esac

if test "x$enable_dri" = xyes; then
    DRIVER_DIRS="$DRIVER_DIRS dri"

    GALLIUM_WINSYS_DIRS="$GALLIUM_WINSYS_DIRS sw/xlib sw/dri"
    GALLIUM_STATE_TRACKERS_DIRS="dri $GALLIUM_STATE_TRACKERS_DIRS"
    HAVE_ST_DRI="yes"
fi

if test "x$enable_osmesa" = xyes; then
    # the empty space matters for osmesa... (see src/mesa/Makefile)
    if test -n "$DRIVER_DIRS"; then
        DRIVER_DIRS="$DRIVER_DIRS osmesa"
    else
        DRIVER_DIRS="osmesa"
    fi
fi

AC_SUBST([SRC_DIRS])
AC_SUBST([GLU_DIRS])
AC_SUBST([DRIVER_DIRS])
AC_SUBST([GALLIUM_DIRS])
AC_SUBST([GALLIUM_TARGET_DIRS])
AC_SUBST([GALLIUM_WINSYS_DIRS])
AC_SUBST([GALLIUM_DRIVERS_DIRS])
AC_SUBST([GALLIUM_STATE_TRACKERS_DIRS])
AC_SUBST([MESA_LLVM])

# Check for libdrm
PKG_CHECK_MODULES([LIBDRM], [libdrm >= $LIBDRM_REQUIRED],
                  [have_libdrm=yes], [have_libdrm=no])

if test "x$enable_dri" = xyes; then
    # DRI must be shared, I think
    if test "$enable_static" = yes; then
        AC_MSG_ERROR([Can't use static libraries for DRI drivers])
    fi

    # not a hard requirement as swrast does not depend on it
    if test "x$have_libdrm" = xyes; then
        DRI_PC_REQ_PRIV="libdrm >= $LIBDRM_REQUIRED"
    fi
fi

dnl
dnl Find out if X is available. The variable have_x is set if libX11 is
dnl found to mimic AC_PATH_XTRA.
dnl
if test -n "$PKG_CONFIG"; then
    AC_MSG_CHECKING([pkg-config files for X11 are available])
    PKG_CHECK_EXISTS([x11],[
        x11_pkgconfig=yes
        have_x=yes
        ],[
        x11_pkgconfig=no
    ])
    AC_MSG_RESULT([$x11_pkgconfig])
else
    x11_pkgconfig=no
fi
dnl Use the autoconf macro if no pkg-config files
if test "$x11_pkgconfig" = yes; then
    PKG_CHECK_MODULES([X11], [x11])
else
    AC_PATH_XTRA
    test -z "$X11_CFLAGS" && X11_CFLAGS="$X_CFLAGS"
    test -z "$X11_LIBS" && X11_LIBS="$X_LIBS -lX11"
    AC_SUBST([X11_CFLAGS])
    AC_SUBST([X11_LIBS])
fi

dnl Try to tell the user that the --x-* options are only used when
dnl pkg-config is not available. This must be right after AC_PATH_XTRA.
m4_divert_once([HELP_BEGIN],
[These options are only used when the X libraries cannot be found by the
pkg-config utility.])

dnl We need X for xlib and dri, so bomb now if it's not found
if test "x$enable_glx" = xyes -a "x$no_x" = xyes; then
    AC_MSG_ERROR([X11 development libraries needed for GLX])
fi

dnl XCB - this is only used for GLX right now
AC_ARG_ENABLE([xcb],
    [AS_HELP_STRING([--enable-xcb],
        [use XCB for GLX @<:@default=disabled@:>@])],
    [enable_xcb="$enableval"],
    [enable_xcb=no])
if test "x$enable_xcb" = xyes; then
    DEFINES="$DEFINES -DUSE_XCB"
else
    enable_xcb=no
fi

dnl Direct rendering or just indirect rendering
case "$host_os" in
gnu*)
    dnl Disable by default on GNU/Hurd
    driglx_direct_default="no"
    ;;
cygwin*)
    dnl Disable by default on cygwin
    driglx_direct_default="no"
    ;;
*)
    driglx_direct_default="yes"
    ;;
esac
AC_ARG_ENABLE([driglx-direct],
    [AS_HELP_STRING([--disable-driglx-direct],
        [enable direct rendering in GLX and EGL for DRI \
            @<:@default=auto@:>@])],
    [driglx_direct="$enableval"],
    [driglx_direct="$driglx_direct_default"])

dnl
dnl libGL configuration per driver
dnl
case "x$enable_glx$enable_xlib_glx" in
xyesyes)
    # Xlib-based GLX
    if test "$x11_pkgconfig" = yes; then
        PKG_CHECK_MODULES([XLIBGL], [x11 xext])
        GL_PC_REQ_PRIV="x11 xext"
        X11_INCLUDES="$X11_INCLUDES $XLIBGL_CFLAGS"
        GL_LIB_DEPS="$XLIBGL_LIBS"
    else
        # should check these...
        X11_INCLUDES="$X11_INCLUDES $X_CFLAGS"
        GL_LIB_DEPS="$X_LIBS -lX11 -lXext"
        GL_PC_LIB_PRIV="$GL_LIB_DEPS"
        GL_PC_CFLAGS="$X11_INCLUDES"
    fi
    GL_LIB_DEPS="$GL_LIB_DEPS $SELINUX_LIBS -lm -lpthread"
    GL_PC_LIB_PRIV="$GL_PC_LIB_PRIV $SELINUX_LIBS -lm -lpthread"

    # if static, move the external libraries to the programs
    # and empty the libraries for libGL
    if test "$enable_static" = yes; then
        APP_LIB_DEPS="$APP_LIB_DEPS $GL_LIB_DEPS"
        GL_LIB_DEPS=""
    fi
    ;;
xyesno)
    # DRI-based GLX
    PKG_CHECK_MODULES([GLPROTO], [glproto >= $GLPROTO_REQUIRED])
    GL_PC_REQ_PRIV="glproto >= $GLPROTO_REQUIRED"
    if test x"$driglx_direct" = xyes; then
        if test "x$have_libdrm" != xyes; then
            AC_MSG_ERROR([Direct rendering requires libdrm >= $LIBDRM_REQUIRED])
        fi
        PKG_CHECK_MODULES([DRI2PROTO], [dri2proto >= $DRI2PROTO_REQUIRED])
        GL_PC_REQ_PRIV="$GL_PC_REQ_PRIV libdrm >= $LIBDRM_REQUIRED dri2proto >= $DRI2PROTO_REQUIRED"
    fi

    # find the DRI deps for libGL
    if test "$x11_pkgconfig" = yes; then
        dri_modules="x11 xext xdamage xfixes"

        # add xf86vidmode if available
        PKG_CHECK_MODULES([XF86VIDMODE], [xxf86vm], HAVE_XF86VIDMODE=yes, HAVE_XF86VIDMODE=no)
        if test "$HAVE_XF86VIDMODE" = yes ; then
            dri_modules="$dri_modules xxf86vm"
        fi

        # add xcb modules if necessary
        if test "$enable_xcb" = yes; then
            dri_modules="$dri_modules x11-xcb xcb-glx"
        fi

        PKG_CHECK_MODULES([DRIGL], [$dri_modules])
        GL_PC_REQ_PRIV="$GL_PC_REQ_PRIV $dri_modules"
        X11_INCLUDES="$X11_INCLUDES $DRIGL_CFLAGS"
        GL_LIB_DEPS="$DRIGL_LIBS"
    else
        # should check these...
        X11_INCLUDES="$X11_INCLUDES $X_CFLAGS"
        if test "x$HAVE_XF86VIDMODE" == xyes; then
           GL_LIB_DEPS="$X_LIBS -lX11 -lXext -lXxf86vm -lXdamage -lXfixes"
	else
           GL_LIB_DEPS="$X_LIBS -lX11 -lXext -lXdamage -lXfixes"
	fi
        GL_PC_LIB_PRIV="$GL_LIB_DEPS"
        GL_PC_CFLAGS="$X11_INCLUDES"

        # XCB can only be used from pkg-config
        if test "$enable_xcb" = yes; then
            PKG_CHECK_MODULES([XCB],[x11-xcb xcb-glx])
            GL_PC_REQ_PRIV="$GL_PC_REQ_PRIV x11-xcb xcb-glx"
            X11_INCLUDES="$X11_INCLUDES $XCB_CFLAGS"
            GL_LIB_DEPS="$GL_LIB_DEPS $XCB_LIBS"
        fi
    fi

    # need DRM libs, -lpthread, etc.
    GL_LIB_DEPS="$GL_LIB_DEPS $LIBDRM_LIBS -lm -lpthread $DLOPEN_LIBS"
    GL_PC_LIB_PRIV="-lm -lpthread $DLOPEN_LIBS"
    ;;
esac

GLESv1_CM_LIB_DEPS="$LIBDRM_LIBS -lm -lpthread $DLOPEN_LIBS"
GLESv1_CM_PC_LIB_PRIV="-lm -lpthread $DLOPEN_LIBS"
GLESv2_LIB_DEPS="$LIBDRM_LIBS -lm -lpthread $DLOPEN_LIBS"
GLESv2_PC_LIB_PRIV="-lm -lpthread $DLOPEN_LIBS"

AC_SUBST([GL_LIB_DEPS])
AC_SUBST([GL_PC_REQ_PRIV])
AC_SUBST([GL_PC_LIB_PRIV])
AC_SUBST([GL_PC_CFLAGS])
AC_SUBST([DRI_PC_REQ_PRIV])
AC_SUBST([GLESv1_CM_LIB_DEPS])
AC_SUBST([GLESv1_CM_PC_LIB_PRIV])
AC_SUBST([GLESv2_LIB_DEPS])
AC_SUBST([GLESv2_PC_LIB_PRIV])

GLAPI_LIB_DEPS="-lpthread"
AC_SUBST([GLAPI_LIB_DEPS])


dnl Setup default DRI CFLAGS
DRI_CFLAGS='$(CFLAGS)'
DRI_CXXFLAGS='$(CXXFLAGS)'
DRI_LIB_DEPS='$(TOP)/src/mesa/libmesa.a'
MESA_MODULES='$(TOP)/src/mesa/libmesa.a'

AC_ARG_ENABLE([shared-dricore],
    [AS_HELP_STRING([--enable-shared-dricore],
        [link DRI modules with shared core DRI routines @<:@default=disabled@:>@])],
    [enable_dricore="$enableval"],
    [enable_dricore=no])
if test "x$enable_dri" = xyes ; then
   if test "$enable_dricore" = yes ; then
      if test "$GCC$GXX" != yesyes ; then
      	 AC_MSG_WARN([Shared dricore requires GCC-compatible rpath handling.  Disabling shared dricore])
	 enable_dricore=no
      else
	 DRICORE_GLSL_LIBS='$(TOP)/$(LIB_DIR)/libglsl.so'
	 DRICORE_LIBS='$(TOP)/$(LIB_DIR)/libdricore.so'
	 DRICORE_LIB_DEPS='-L$(TOP)/$(LIB_DIR) -Wl,-R$(DRI_DRIVER_INSTALL_DIR) -lglsl'
      	 DRI_LIB_DEPS='-L$(TOP)/$(LIB_DIR) -Wl,-R$(DRI_DRIVER_INSTALL_DIR) -ldricore -lglsl'
      	 DRI_CFLAGS='$(CFLAGS_NOVISIBILITY) -DUSE_DRICORE'
      	 DRI_CXXFLAGS='$(CXXFLAGS_NOVISIBILITY) -DUSE_DRICORE'
      	 MESA_MODULES='$(DRICORE_LIBS) $(DRICORE_GLSL_LIBS)'
      fi
   fi
fi
AC_SUBST([DRICORE_LIBS])
AC_SUBST([DRICORE_GLSL_LIBS])
AC_SUBST([DRICORE_LIB_DEPS])
AC_SUBST([DRI_CXXFLAGS])
AC_SUBST([DRI_CFLAGS])
AC_SUBST([MESA_MODULES])

AC_SUBST([HAVE_XF86VIDMODE])

PKG_CHECK_MODULES([LIBDRM_RADEON],
		  [libdrm_radeon >= $LIBDRM_RADEON_REQUIRED],
		  HAVE_LIBDRM_RADEON=yes,
		  HAVE_LIBDRM_RADEON=no)

dnl
dnl More GLX setup
dnl
case "x$enable_glx$enable_xlib_glx" in
xyesyes)
    DEFINES="$DEFINES -DUSE_XSHM"
    ;;
xyesno)
    DEFINES="$DEFINES -DGLX_INDIRECT_RENDERING"
    if test "x$driglx_direct" = xyes; then
        DEFINES="$DEFINES -DGLX_DIRECT_RENDERING"
    fi
    ;;
esac

dnl
dnl TLS detection
dnl

AC_ARG_ENABLE([glx-tls],
    [AS_HELP_STRING([--enable-glx-tls],
        [enable TLS support in GLX @<:@default=disabled@:>@])],
    [GLX_USE_TLS="$enableval"],
    [GLX_USE_TLS=no])
AC_SUBST(GLX_TLS, ${GLX_USE_TLS})

AS_IF([test "x$GLX_USE_TLS" = xyes],
      [DEFINES="${DEFINES} -DGLX_USE_TLS -DPTHREADS"])

dnl
dnl More DRI setup
dnl
dnl Directory for DRI drivers
AC_ARG_WITH([dri-driverdir],
    [AS_HELP_STRING([--with-dri-driverdir=DIR],
        [directory for the DRI drivers @<:@${libdir}/dri@:>@])],
    [DRI_DRIVER_INSTALL_DIR="$withval"],
    [DRI_DRIVER_INSTALL_DIR='${libdir}/dri'])
AC_SUBST([DRI_DRIVER_INSTALL_DIR])
dnl Extra search path for DRI drivers
AC_ARG_WITH([dri-searchpath],
    [AS_HELP_STRING([--with-dri-searchpath=DIRS...],
        [semicolon delimited DRI driver search directories @<:@${libdir}/dri@:>@])],
    [DRI_DRIVER_SEARCH_DIR="$withval"],
    [DRI_DRIVER_SEARCH_DIR='${DRI_DRIVER_INSTALL_DIR}'])
AC_SUBST([DRI_DRIVER_SEARCH_DIR])
dnl Which drivers to build - default is chosen by platform
AC_ARG_WITH([dri-drivers],
    [AS_HELP_STRING([--with-dri-drivers@<:@=DIRS...@:>@],
        [comma delimited DRI drivers list, e.g.
        "swrast,i965,radeon" @<:@default=auto@:>@])],
    [with_dri_drivers="$withval"],
    [with_dri_drivers=yes])
if test "x$with_dri_drivers" = x; then
    with_dri_drivers=no
fi

dnl If $with_dri_drivers is yes, directories will be added through
dnl platform checks
DRI_DIRS=""
case "$with_dri_drivers" in
no) ;;
yes)
    # classic DRI drivers require FEATURE_GL to build
    if test "x$enable_opengl" = xyes; then
        DRI_DIRS="yes"
    fi
    ;;
*)
    # verify the requested driver directories exist
    dri_drivers=`IFS=', '; echo $with_dri_drivers`
    for driver in $dri_drivers; do
        test -d "$srcdir/src/mesa/drivers/dri/$driver" || \
            AC_MSG_ERROR([DRI driver directory '$driver' doesn't exist])
    done
    DRI_DIRS="$dri_drivers"
    if test -n "$DRI_DIRS" -a "x$enable_opengl" != xyes; then
        AC_MSG_ERROR([--with-dri-drivers requires OpenGL])
    fi
    ;;
esac

dnl Set DRI_DIRS, DEFINES and LIB_DEPS
if test "x$enable_dri" = xyes; then
    # Platform specific settings and drivers to build
    case "$host_os" in
    linux*)
        DEFINES="$DEFINES -DUSE_EXTERNAL_DXTN_LIB=1 -DIN_DRI_DRIVER"
        DEFINES="$DEFINES -DHAVE_ALIAS"

        case "$host_cpu" in
        x86_64)
            # sis is missing because they have not be converted to use
            # the new interface.  i810 are missing because there is no
            # x86-64 system where they could *ever* be used.
            if test "x$DRI_DIRS" = "xyes"; then
                DRI_DIRS="i915 i965 mach64 mga nouveau r128 r200 r300 r600 \
                    radeon savage tdfx unichrome swrast"
            fi
            ;;
        powerpc*)
            # Build only the drivers for cards that exist on PowerPC.
            # At some point MGA will be added, but not yet.
            if test "x$DRI_DIRS" = "xyes"; then
                DRI_DIRS="mach64 r128 r200 r300 r600 radeon tdfx swrast"
            fi
            ;;
        sparc*)
            # Build only the drivers for cards that exist on sparc`
            if test "x$DRI_DIRS" = "xyes"; then
                DRI_DIRS="mach64 r128 r200 r300 r600 radeon swrast"
            fi
            ;;
        esac
        ;;
    freebsd* | dragonfly* | *netbsd*)
        DEFINES="$DEFINES -DPTHREADS -DUSE_EXTERNAL_DXTN_LIB=1"
        DEFINES="$DEFINES -DIN_DRI_DRIVER -DHAVE_ALIAS"

        if test "x$DRI_DIRS" = "xyes"; then
            DRI_DIRS="i810 i915 i965 mach64 mga nouveau r128 r200 r300 r600 \
                radeon tdfx unichrome savage sis swrast"
        fi
        ;;
    gnu*)
        DEFINES="$DEFINES -DUSE_EXTERNAL_DXTN_LIB=1 -DIN_DRI_DRIVER"
        DEFINES="$DEFINES -DHAVE_ALIAS"
	;;
    solaris*)
        DEFINES="$DEFINES -DUSE_EXTERNAL_DXTN_LIB=1 -DIN_DRI_DRIVER"
        ;;
    cygwin*)
        DEFINES="$DEFINES -DUSE_EXTERNAL_DXTN_LIB=1 -DIN_DRI_DRIVER"
        if test "x$DRI_DIRS" = "xyes"; then
            DRI_DIRS="swrast"
        fi
        ;;
    esac

    # default drivers
    if test "x$DRI_DIRS" = "xyes"; then
        DRI_DIRS="i810 i915 i965 mach64 mga nouveau r128 r200 r300 r600 radeon \
            savage sis tdfx unichrome swrast"
    fi

    DRI_DIRS=`echo "$DRI_DIRS" | $SED 's/  */ /g'`

    # Check for expat
    if test "x$enable_dri" = xyes; then
        EXPAT_INCLUDES=""
        EXPAT_LIB=-lexpat
        AC_ARG_WITH([expat],
            [AS_HELP_STRING([--with-expat=DIR],
                [expat install directory])],[
            EXPAT_INCLUDES="-I$withval/include"
            CPPFLAGS="$CPPFLAGS $EXPAT_INCLUDES"
            LDFLAGS="$LDFLAGS -L$withval/$LIB_DIR"
            EXPAT_LIB="-L$withval/$LIB_DIR -lexpat"
            ])
        AC_CHECK_HEADER([expat.h],[],[AC_MSG_ERROR([Expat required for DRI.])])
        AC_CHECK_LIB([expat],[XML_ParserCreate],[],
            [AC_MSG_ERROR([Expat required for DRI.])])
    fi

    # libdrm is required for all except swrast
    if test -n "$DRI_DIRS" -a x"$DRI_DIRS" != xswrast; then
        if test "x$have_libdrm" != xyes; then
            AC_MSG_ERROR([DRI drivers requires libdrm >= $LIBDRM_REQUIRED])
        fi
    fi

    # put all the necessary libs together, including possibly libdricore
    DRI_LIB_DEPS="$DRI_LIB_DEPS $SELINUX_LIBS $LIBDRM_LIBS $EXPAT_LIB -lm -lpthread $DLOPEN_LIBS"
fi
AC_SUBST([DRI_DIRS])
AC_SUBST([EXPAT_INCLUDES])
AC_SUBST([DRI_LIB_DEPS])

case $DRI_DIRS in
*i915*|*i965*)
    PKG_CHECK_MODULES([INTEL], [libdrm_intel >= $LIBDRM_INTEL_REQUIRED])
    ;;
esac

case $DRI_DIRS in
*nouveau*)
    PKG_CHECK_MODULES([NOUVEAU], [libdrm_nouveau >= $LIBDRM_NOUVEAU_REQUIRED])
    ;;
esac

case $DRI_DIRS in
*radeon*|*r200*|*r300*|*r600*)
    if test "x$HAVE_LIBDRM_RADEON" = xyes; then
	RADEON_CFLAGS="-DHAVE_LIBDRM_RADEON=1 $LIBDRM_RADEON_CFLAGS"
	RADEON_LDFLAGS=$LIBDRM_RADEON_LIBS
    fi
    ;;
esac
AC_SUBST([RADEON_CFLAGS])
AC_SUBST([RADEON_LDFLAGS])


dnl
dnl OSMesa configuration
dnl

dnl Configure the channel bits for OSMesa (libOSMesa, libOSMesa16, ...)
AC_ARG_WITH([osmesa-bits],
    [AS_HELP_STRING([--with-osmesa-bits=BITS],
        [OSMesa channel bits and library name: 8, 16, 32 @<:@default=8@:>@])],
    [osmesa_bits="$withval"],
    [osmesa_bits=8])
if test "x$osmesa_bits" != x8; then
    if test "x$enable_dri" = xyes -o "x$enable_glx" = xyes; then
        AC_MSG_WARN([Ignoring OSMesa channel bits because of non-OSMesa driver])
        osmesa_bits=8
    fi
fi
case "x$osmesa_bits" in
x8)
    OSMESA_LIB=OSMesa
    ;;
x16|x32)
    OSMESA_LIB="OSMesa$osmesa_bits"
    DEFINES="$DEFINES -DCHAN_BITS=$osmesa_bits -DDEFAULT_SOFTWARE_DEPTH_BITS=31"
    ;;
*)
    AC_MSG_ERROR([OSMesa bits '$osmesa_bits' is not a valid option])
    ;;
esac
AC_SUBST([OSMESA_LIB])

if test "x$enable_osmesa" = xyes; then
    # only link libraries with osmesa if shared
    if test "$enable_static" = no; then
        OSMESA_LIB_DEPS="-lm -lpthread $SELINUX_LIBS $DLOPEN_LIBS"
    else
        OSMESA_LIB_DEPS=""
    fi
    OSMESA_MESA_DEPS=""
    OSMESA_PC_LIB_PRIV="-lm -lpthread $SELINUX_LIBS $DLOPEN_LIBS"
fi
AC_SUBST([OSMESA_LIB_DEPS])
AC_SUBST([OSMESA_MESA_DEPS])
AC_SUBST([OSMESA_PC_REQ])
AC_SUBST([OSMESA_PC_LIB_PRIV])

dnl
dnl EGL configuration
dnl
EGL_CLIENT_APIS=""

if test "x$enable_egl" = xyes; then
    SRC_DIRS="$SRC_DIRS egl"
    EGL_LIB_DEPS="$DLOPEN_LIBS $SELINUX_LIBS -lpthread"
    EGL_DRIVERS_DIRS=""

    if test "$enable_static" != yes; then
        # build egl_glx when libGL is built
        if test "x$enable_glx" = xyes; then
            EGL_DRIVERS_DIRS="glx"
        fi

        PKG_CHECK_MODULES([LIBUDEV], [libudev > 150],
                          [have_libudev=yes],[have_libudev=no])
        if test "$have_libudev" = yes; then
            DEFINES="$DEFINES -DHAVE_LIBUDEV"
        fi
        if test "x$enable_dri" = xyes; then
            # build egl_dri2 when xcb-dri2 is available
            PKG_CHECK_MODULES([XCB_DRI2], [x11-xcb xcb-dri2 xcb-xfixes],
            		  [have_xcb_dri2=yes],[have_xcb_dri2=no])
            
            if test "$have_xcb_dri2" = yes; then
                EGL_DRIVER_DRI2=dri2
                DEFINES="$DEFINES -DHAVE_XCB_DRI2"
                # workaround a bug in xcb-dri2 generated by xcb-proto 1.6
                AC_CHECK_LIB(xcb-dri2, xcb_dri2_connect_alignment_pad, [],
                          [DEFINES="$DEFINES -DXCB_DRI2_CONNECT_DEVICE_NAME_BROKEN"])
            fi
	fi

        EGL_DRIVERS_DIRS="$EGL_DRIVERS_DIRS $EGL_DRIVER_DRI2"
    fi
fi
AC_SUBST([EGL_LIB_DEPS])
AC_SUBST([EGL_DRIVERS_DIRS])

dnl
dnl gbm configuration
dnl
if test "x$enable_gbm" = xauto; then
    case "$with_egl_platforms" in
        *drm*)
            enable_gbm=yes ;;
         *)
            enable_gbm=no ;;
    esac
fi
if test "x$enable_gbm" = xyes; then
    SRC_DIRS="$SRC_DIRS gbm"
    GBM_BACKEND_DIRS=""

    PKG_CHECK_MODULES([LIBUDEV], [libudev], [],
                      AC_MSG_ERROR([gbm needs udev]))
    GBM_LIB_DEPS="$DLOPEN_LIBS $LIBUDEV_LIBS"

    if test "x$enable_dri" = xyes; then
        GBM_BACKEND_DIRS="$GBM_BACKEND_DIRS dri"
        if test "$SHARED_GLAPI" -eq 0; then
            AC_MSG_ERROR([gbm_dri requires --enable-shared-glapi])
        fi
    fi
fi
AC_SUBST([GBM_LIB_DEPS])
AC_SUBST([GBM_BACKEND_DIRS])
GBM_PC_REQ_PRIV="libudev"
GBM_PC_LIB_PRIV="$DLOPEN_LIBS"
GBM_PC_CFLAGS=
AC_SUBST([GBM_PC_REQ_PRIV])
AC_SUBST([GBM_PC_LIB_PRIV])
AC_SUBST([GBM_PC_CFLAGS])

dnl
dnl EGL Gallium configuration
dnl
if test "x$enable_gallium_egl" = xyes; then
    if test "x$with_gallium_drivers" = x; then
        AC_MSG_ERROR([cannot enable egl_gallium without Gallium])
    fi
    if test "x$enable_egl" = xno; then
        AC_MSG_ERROR([cannot enable egl_gallium without EGL])
    fi
    if test "x$have_libdrm" != xyes; then
        AC_MSG_ERROR([egl_gallium requires libdrm >= $LIBDRM_REQUIRED])
    fi

    GALLIUM_STATE_TRACKERS_DIRS="egl $GALLIUM_STATE_TRACKERS_DIRS"
    GALLIUM_TARGET_DIRS="$GALLIUM_TARGET_DIRS egl-static"
    HAVE_ST_EGL="yes"
fi

dnl
dnl gbm Gallium configuration
dnl
if test "x$enable_gallium_gbm" = xauto; then
    case "$enable_gbm$HAVE_ST_EGL$with_egl_platforms" in
        yesyes*drm*)
            enable_gallium_gbm=yes ;;
         *)
            enable_gallium_gbm=no ;;
    esac
fi
if test "x$enable_gallium_gbm" = xyes; then
    if test "x$with_gallium_drivers" = x; then
        AC_MSG_ERROR([cannot enable gbm_gallium without Gallium])
    fi
    if test "x$enable_gbm" = xno; then
        AC_MSG_ERROR([cannot enable gbm_gallium without gbm])
    fi

    GALLIUM_STATE_TRACKERS_DIRS="gbm $GALLIUM_STATE_TRACKERS_DIRS"
    GALLIUM_TARGET_DIRS="$GALLIUM_TARGET_DIRS gbm"
    HAVE_ST_GBM="yes"
fi

dnl
dnl X.Org DDX configuration
dnl
if test "x$enable_xorg" = xyes; then
    PKG_CHECK_MODULES([XORG], [xorg-server >= 1.6.0])
    PKG_CHECK_MODULES([LIBDRM_XORG], [libdrm >= $LIBDRM_XORG_REQUIRED])
    PKG_CHECK_MODULES([LIBKMS_XORG], [libkms >= $LIBKMS_XORG_REQUIRED])
    PKG_CHECK_MODULES(XEXT, [xextproto >= 7.0.99.1],
        HAVE_XEXTPROTO_71="yes"; DEFINES="$DEFINES -DHAVE_XEXTPROTO_71",
        HAVE_XEXTPROTO_71="no")
    GALLIUM_STATE_TRACKERS_DIRS="xorg $GALLIUM_STATE_TRACKERS_DIRS"
    HAVE_ST_XORG=yes
fi

dnl
dnl XA configuration
dnl
if test "x$enable_xa" = xyes; then
    GALLIUM_STATE_TRACKERS_DIRS="xa $GALLIUM_STATE_TRACKERS_DIRS"
    HAVE_ST_XA=yes
fi

dnl
dnl OpenVG configuration
dnl
VG_LIB_DEPS=""

if test "x$enable_openvg" = xyes; then
    if test "x$enable_egl" = xno; then
        AC_MSG_ERROR([cannot enable OpenVG without EGL])
    fi
    if test "x$with_gallium_drivers" = x; then
        AC_MSG_ERROR([cannot enable OpenVG without Gallium])
    fi
    if test "x$enable_gallium_egl" = xno; then
        AC_MSG_ERROR([cannot enable OpenVG without egl_gallium])
    fi

    EGL_CLIENT_APIS="$EGL_CLIENT_APIS "'$(VG_LIB)'
    VG_LIB_DEPS="$VG_LIB_DEPS $SELINUX_LIBS -lpthread"
    CORE_DIRS="$CORE_DIRS mapi/vgapi"
    GALLIUM_STATE_TRACKERS_DIRS="vega $GALLIUM_STATE_TRACKERS_DIRS"
    HAVE_ST_VEGA=yes
fi

dnl
dnl D3D1X configuration
dnl

if test "x$enable_d3d1x" = xyes; then
    if test "x$with_gallium_drivers" = x; then
        AC_MSG_ERROR([cannot enable D3D1X without Gallium])
    fi

    GALLIUM_STATE_TRACKERS_DIRS="d3d1x $GALLIUM_STATE_TRACKERS_DIRS"
    HAVE_ST_D3D1X=yes
fi

dnl
dnl GLU configuration
dnl
AC_ARG_ENABLE([glu],
    [AS_HELP_STRING([--disable-glu],
        [enable OpenGL Utility library @<:@default=enabled@:>@])],
    [enable_glu="$enableval"],
    [enable_glu=yes])

if test "x$enable_glu" = xyes; then
    if test "x$enable_glx" = xno -a "x$enable_osmesa" = xno; then
        AC_MSG_NOTICE([Disabling GLU since there is no OpenGL driver])
        enable_glu=no
    fi
fi

if test "x$enable_glu" = xyes; then
    SRC_DIRS="$SRC_DIRS glu"

    if test "x$enable_glx" = xno; then
        # Link libGLU to libOSMesa instead of libGL
        GLU_LIB_DEPS=""
        GLU_PC_REQ="osmesa"
        if test "$enable_static" = no; then
            GLU_MESA_DEPS='-l$(OSMESA_LIB)'
        else
            GLU_MESA_DEPS=""
        fi
    else
        # If static, empty GLU_LIB_DEPS and add libs for programs to link
        GLU_PC_REQ="gl"
        GLU_PC_LIB_PRIV="-lm"
        if test "$enable_static" = no; then
            GLU_LIB_DEPS="-lm"
            GLU_MESA_DEPS='-l$(GL_LIB)'
        else
            GLU_LIB_DEPS=""
            GLU_MESA_DEPS=""
            APP_LIB_DEPS="$APP_LIB_DEPS -lstdc++"
        fi
    fi
fi
if test "$enable_static" = no; then
    GLU_LIB_DEPS="$GLU_LIB_DEPS $OS_CPLUSPLUS_LIBS"
fi
GLU_PC_LIB_PRIV="$GLU_PC_LIB_PRIV $OS_CPLUSPLUS_LIBS"
AC_SUBST([GLU_LIB_DEPS])
AC_SUBST([GLU_MESA_DEPS])
AC_SUBST([GLU_PC_REQ])
AC_SUBST([GLU_PC_REQ_PRIV])
AC_SUBST([GLU_PC_LIB_PRIV])
AC_SUBST([GLU_PC_CFLAGS])

dnl
dnl GLw configuration
dnl
AC_ARG_ENABLE([glw],
    [AS_HELP_STRING([--disable-glw],
        [enable Xt/Motif widget library @<:@default=enabled@:>@])],
    [enable_glw="$enableval"],
    [enable_glw=yes])
dnl Don't build GLw on osmesa
if test "x$enable_glw" = xyes -a "x$enable_glx" = xno; then
    AC_MSG_NOTICE([Disabling GLw since there is no OpenGL driver])
    enable_glw=no
fi
AC_ARG_ENABLE([motif],
    [AS_HELP_STRING([--enable-motif],
        [use Motif widgets in GLw @<:@default=disabled@:>@])],
    [enable_motif="$enableval"],
    [enable_motif=no])

if test "x$enable_glw" = xyes; then
    SRC_DIRS="$SRC_DIRS glw"
    if test "$x11_pkgconfig" = yes; then
        PKG_CHECK_MODULES([GLW],[x11 xt])
        GLW_PC_REQ_PRIV="x11 xt"
        GLW_LIB_DEPS="$GLW_LIBS"
    else
        # should check these...
        GLW_LIB_DEPS="$X_LIBS -lXt -lX11"
        GLW_PC_LIB_PRIV="$GLW_LIB_DEPS"
        GLW_PC_CFLAGS="$X11_INCLUDES"
    fi

    GLW_SOURCES="GLwDrawA.c"
    MOTIF_CFLAGS=
    if test "x$enable_motif" = xyes; then
        GLW_SOURCES="$GLW_SOURCES GLwMDrawA.c"
        AC_PATH_PROG([MOTIF_CONFIG], [motif-config], [no])
        if test "x$MOTIF_CONFIG" != xno; then
            MOTIF_CFLAGS=`$MOTIF_CONFIG --cflags`
            MOTIF_LIBS=`$MOTIF_CONFIG --libs`
        else
            AC_CHECK_HEADER([Xm/PrimitiveP.h], [],
                [AC_MSG_ERROR([Can't locate Motif headers])])
            AC_CHECK_LIB([Xm], [XmGetPixmap], [MOTIF_LIBS="-lXm"],
                [AC_MSG_ERROR([Can't locate Motif Xm library])])
        fi
        # MOTIF_LIBS is prepended to GLW_LIB_DEPS since Xm needs Xt/X11
        GLW_LIB_DEPS="$MOTIF_LIBS $GLW_LIB_DEPS"
        GLW_PC_LIB_PRIV="$MOTIF_LIBS $GLW_PC_LIB_PRIV"
        GLW_PC_CFLAGS="$MOTIF_CFLAGS $GLW_PC_CFLAGS"
    fi

    # If static, empty GLW_LIB_DEPS and add libs for programs to link
    GLW_PC_LIB_PRIV="$GLW_PC_LIB_PRIV"
    if test "$enable_static" = no; then
        GLW_MESA_DEPS='-l$(GL_LIB)'
        GLW_LIB_DEPS="$GLW_LIB_DEPS"
    else
        APP_LIB_DEPS="$APP_LIB_DEPS $GLW_LIB_DEPS"
        GLW_LIB_DEPS=""
        GLW_MESA_DEPS=""
    fi
fi
AC_SUBST([GLW_LIB_DEPS])
AC_SUBST([GLW_MESA_DEPS])
AC_SUBST([GLW_SOURCES])
AC_SUBST([MOTIF_CFLAGS])
AC_SUBST([GLW_PC_REQ_PRIV])
AC_SUBST([GLW_PC_LIB_PRIV])
AC_SUBST([GLW_PC_CFLAGS])

dnl
dnl GLUT configuration
dnl
if test -f "$srcdir/include/GL/glut.h"; then
    default_glut=yes
else
    default_glut=no
fi
AC_ARG_ENABLE([glut],
    [AS_HELP_STRING([--disable-glut],
        [enable GLUT library @<:@default=enabled if source available@:>@])],
    [enable_glut="$enableval"],
    [enable_glut="$default_glut"])

dnl Don't build glut without GLX
if test "x$enable_glut" = xyes -a "x$enable_glx" = xno; then
    AC_MSG_NOTICE([Disabling glut since there is no OpenGL driver])
    enable_glut=no
fi
dnl Can't build glut if GLU not available
if test "x$enable_glu$enable_glut" = xnoyes; then
    AC_MSG_WARN([Disabling glut since GLU is disabled])
    enable_glut=no
fi

if test "x$enable_glut" = xyes; then
    SRC_DIRS="$SRC_DIRS glut/glx"
    if test "$x11_pkgconfig" = yes; then
        PKG_CHECK_MODULES([GLUT],[x11 xmu xi])
        GLUT_PC_REQ_PRIV="x11 xmu xi"
        GLUT_LIB_DEPS="$GLUT_LIBS"
    else
        # should check these...
        GLUT_LIB_DEPS="$X_LIBS -lX11 -lXmu -lXi"
        GLUT_PC_LIB_PRIV="$GLUT_LIB_DEPS"
        GLUT_PC_CFLAGS="$X11_INCLUDES"
    fi
    if test "x$GCC" = xyes; then
        GLUT_CFLAGS="$GLUT_CFLAGS -fexceptions"
    fi
    GLUT_LIB_DEPS="$GLUT_LIB_DEPS -lm"
    GLUT_PC_LIB_PRIV="$GLUT_PC_LIB_PRIV -lm"

    # If static, empty GLUT_LIB_DEPS and add libs for programs to link
    if test "$enable_static" = no; then
        GLUT_MESA_DEPS='-l$(GLU_LIB) -l$(GL_LIB)'
    else
        APP_LIB_DEPS="$APP_LIB_DEPS $GLUT_LIB_DEPS"
        GLUT_LIB_DEPS=""
        GLUT_MESA_DEPS=""
    fi
fi
AC_SUBST([GLUT_LIB_DEPS])
AC_SUBST([GLUT_MESA_DEPS])
AC_SUBST([GLUT_CFLAGS])
AC_SUBST([GLUT_PC_REQ_PRIV])
AC_SUBST([GLUT_PC_LIB_PRIV])
AC_SUBST([GLUT_PC_CFLAGS])

dnl
dnl Program library dependencies
dnl    Only libm is added here if necessary as the libraries should
dnl    be pulled in by the linker
dnl
if test "x$APP_LIB_DEPS" = x; then
    case "$host_os" in
    solaris*)
        APP_LIB_DEPS="-lX11 -lsocket -lnsl -lm"
        ;;
    cygwin*)
        APP_LIB_DEPS="-lX11"
        ;;
    *)
        APP_LIB_DEPS="-lm"
        ;;
    esac
fi
AC_SUBST([APP_LIB_DEPS])
AC_SUBST([PROGRAM_DIRS])

dnl
dnl Gallium configuration
dnl
if test "x$with_gallium_drivers" != x; then
    SRC_DIRS="$SRC_DIRS gallium gallium/winsys gallium/targets"
    AC_PATH_PROG([LLVM_CONFIG], [llvm-config], [no])
else
    LLVM_CONFIG=no
fi

AC_SUBST([LLVM_CFLAGS])
AC_SUBST([LLVM_LIBS])
AC_SUBST([LLVM_LDFLAGS])
AC_SUBST([LLVM_VERSION])


<<<<<<< HEAD
AC_ARG_ENABLE([gallium-egl],
    [AS_HELP_STRING([--enable-gallium-egl],
        [enable gallium EGL state tracker @<:@default=auto@:>@])],
    [enable_gallium_egl="$enableval"],
    [enable_gallium_egl=auto])
if test "x$enable_gallium_egl" = xauto; then
    case "$mesa_driver" in
    dri|no)
        enable_gallium_egl=$enable_egl
        ;;
    *)
        enable_gallium_egl=$enable_openvg
        ;;
    esac
fi
case "x$enable_egl$enable_gallium_egl" in
xnoyes)
    AC_MSG_ERROR([cannot build Gallium EGL state tracker without EGL])
esac

AC_ARG_WITH([state-trackers],
    [AS_HELP_STRING([--with-state-trackers@<:@=DIRS...@:>@],
        [comma delimited state_trackers list, e.g.
        "egl,glx" @<:@default=auto@:>@])],
    [with_state_trackers="$withval"],
    [with_state_trackers=yes])

case "$with_state_trackers" in
no)
    GALLIUM_STATE_TRACKERS_DIRS=""
    ;;
yes)
    # look at what else is built
    case "$mesa_driver" in
    xlib)
        GALLIUM_STATE_TRACKERS_DIRS=glx
        ;;
    dri)
        GALLIUM_STATE_TRACKERS_DIRS="dri"
        HAVE_ST_DRI="yes"
        # Have only tested st/xorg on 1.6.0 servers
        PKG_CHECK_MODULES(XORG, [xorg-server >= 1.6.0 libdrm >= $LIBDRM_XORG_REQUIRED libkms >= $LIBKMS_XORG_REQUIRED],
            HAVE_ST_XORG="yes"; GALLIUM_STATE_TRACKERS_DIRS="$GALLIUM_STATE_TRACKERS_DIRS xorg",
            HAVE_ST_XORG="no")
        ;;
    esac

    if test "x$enable_egl" = xyes; then
        if test "$enable_openvg" = yes; then
            GALLIUM_STATE_TRACKERS_DIRS="$GALLIUM_STATE_TRACKERS_DIRS vega"
            st_egl="yes"
        fi

        if test "$enable_gallium_egl" = yes; then
            GALLIUM_STATE_TRACKERS_DIRS="$GALLIUM_STATE_TRACKERS_DIRS egl"
            HAVE_ST_EGL="yes"
        fi
    fi
    ;;
*)
    # verify the requested state tracker exist
    state_trackers=""
    _state_trackers=`IFS=', '; echo $with_state_trackers`
    for tracker in $_state_trackers; do
        case "$tracker" in
        dri)
            if test "x$mesa_driver" != xdri; then
                AC_MSG_ERROR([cannot build dri state tracker without mesa driver set to dri])
            fi
            HAVE_ST_DRI="yes"
            ;;
        egl)
            if test "x$enable_egl" != xyes; then
                AC_MSG_ERROR([cannot build egl state tracker without EGL library])
            fi
            HAVE_ST_EGL="yes"
            ;;
        xorg)
            PKG_CHECK_MODULES([XORG], [xorg-server >= 1.6.0])
            PKG_CHECK_MODULES([LIBDRM_XORG], [libdrm >= $LIBDRM_XORG_REQUIRED])
            PKG_CHECK_MODULES([LIBKMS_XORG], [libkms >= $LIBKMS_XORG_REQUIRED])
            HAVE_ST_XORG="yes"
            ;;
        vega)
            if test "x$enable_openvg" != xyes; then
                AC_MSG_ERROR([cannot build vega state tracker without --enable-openvg])
            fi
            have_st_vega="yes"
            ;;
	xorg/xvmc)
            # Check for xvmc?
            if test "x$enable_gallium_g3dvl" != xyes; then
                AC_MSG_ERROR([cannot build XvMC state tracker without --enable-gallium-g3dvl])
            fi
            HAVE_ST_XVMC="yes"
            ;;
        vdpau)
            # Check for libvdpau?
            if test "x$enable_gallium_g3dvl" != xyes; then
                AC_MSG_ERROR([cannot build vdpau state tracker without --enable-gallium-g3dvl])
            fi
            HAVE_ST_VDPAU="yes"
            ;;
	va)
            # Check for libva?
            if test "x$enable_gallium_g3dvl" != xyes; then
                AC_MSG_ERROR([cannot build va state tracker without --enable-gallium-g3dvl])
            fi
            HAVE_ST_VA="yes"
            ;;
        esac

	if test -n "$tracker"; then
            test -d "$srcdir/src/gallium/state_trackers/$tracker" || \
                AC_MSG_ERROR([state tracker '$tracker' doesn't exist])
            if test -n "$state_trackers"; then
                state_trackers="$state_trackers $tracker"
            else
                state_trackers="$tracker"
            fi
        fi
    done
    GALLIUM_STATE_TRACKERS_DIRS="$state_trackers"

    # append --enable-openvg/--enable-gallium-egl to --with-state-trackers
    if test "x$have_st_vega" != xyes -a "x$enable_openvg" = xyes; then
        AC_MSG_ERROR([--with-state-trackers specified but vega is missing])
    fi
    if test "x$HAVE_ST_EGL" != xyes -a "x$enable_gallium_egl" = xyes; then
        AC_MSG_ERROR([--with-state-trackers specified but egl is missing])
    fi
    ;;
esac


EGL_CLIENT_APIS=""
VG_LIB_DEPS=""
=======
>>>>>>> 424b1210

case "x$enable_opengl$enable_gles1$enable_gles2" in
x*yes*)
    EGL_CLIENT_APIS="$EGL_CLIENT_APIS "'$(GL_LIB)'
    ;;
esac

AC_SUBST([VG_LIB_DEPS])
AC_SUBST([EGL_CLIENT_APIS])

AC_ARG_WITH([egl-platforms],
    [AS_HELP_STRING([--with-egl-platforms@<:@=DIRS...@:>@],
        [comma delimited native platforms libEGL supports, e.g.
        "x11,drm" @<:@default=auto@:>@])],
    [with_egl_platforms="$withval"],
    [with_egl_platforms=yes])

EGL_PLATFORMS=""
WAYLAND_EGL_LIB_DEPS=""

case "$with_egl_platforms" in
yes)
    if test "x$enable_egl" = xyes; then
        EGL_PLATFORMS="x11"
    fi
    ;;
*)
    if test "x$enable_egl" != xyes; then
        AC_MSG_ERROR([cannot build egl state tracker without EGL library])
    fi
    # verify the requested driver directories exist
    egl_platforms=`IFS=', '; echo $with_egl_platforms`
    for plat in $egl_platforms; do
        test -d "$srcdir/src/gallium/state_trackers/egl/$plat" || \
            AC_MSG_ERROR([EGL platform '$plat' doesn't exist])
        if test "$plat" = "fbdev"; then
                GALLIUM_WINSYS_DIRS="$GALLIUM_WINSYS_DIRS sw/fbdev"
        fi
	if test "$plat" = "wayland"; then
		PKG_CHECK_MODULES([WAYLAND], [wayland-client wayland-server],, \
				  [AC_MSG_ERROR([cannot find libwayland-client])])
		WAYLAND_EGL_LIB_DEPS="$WAYLAND_LIBS $LIBDRM_LIBS"
                GALLIUM_WINSYS_DIRS="$GALLIUM_WINSYS_DIRS sw/wayland"
	fi
        if test "$plat" = "drm" && test "x$enable_gbm" = "xno"; then
                AC_MSG_ERROR([EGL platform drm needs gbm])
        fi
        case "$plat$have_libudev" in
                waylandno|drmno)
                    AC_MSG_ERROR([cannot build $plat platfrom without udev]) ;;
        esac
    done
    EGL_PLATFORMS="$egl_platforms"
    ;;
esac
AC_SUBST([EGL_PLATFORMS])

AC_SUBST([WAYLAND_EGL_LIB_DEPS])
WAYLAND_EGL_PC_REQ_PRIV="wayland-client libdrm"
WAYLAND_EGL_PC_LIB_PRIV=
WAYLAND_EGL_PC_CFLAGS=

AC_SUBST([WAYLAND_EGL_PC_REQ_PRIV])
AC_SUBST([WAYLAND_EGL_PC_LIB_PRIV])
AC_SUBST([WAYLAND_EGL_PC_CFLAGS])


AC_ARG_WITH([egl-driver-dir],
    [AS_HELP_STRING([--with-egl-driver-dir=DIR],
                    [directory for EGL drivers [[default=${libdir}/egl]]])],
    [EGL_DRIVER_INSTALL_DIR="$withval"],
    [EGL_DRIVER_INSTALL_DIR='${libdir}/egl'])
AC_SUBST([EGL_DRIVER_INSTALL_DIR])

AC_ARG_WITH([xorg-driver-dir],
    [AS_HELP_STRING([--with-xorg-driver-dir=DIR],
                    [Default xorg driver directory[[default=${libdir}/xorg/modules/drivers]]])],
    [XORG_DRIVER_INSTALL_DIR="$withval"],
    [XORG_DRIVER_INSTALL_DIR="${libdir}/xorg/modules/drivers"])
AC_SUBST([XORG_DRIVER_INSTALL_DIR])

AC_ARG_WITH([max-width],
    [AS_HELP_STRING([--with-max-width=N],
                    [Maximum framebuffer width (4096)])],
    [DEFINES="${DEFINES} -DMAX_WIDTH=${withval}";
     AS_IF([test "${withval}" -gt "4096"],
           [AC_MSG_WARN([Large framebuffer: see s_tritemp.h comments.])])]
)
AC_ARG_WITH([max-height],
    [AS_HELP_STRING([--with-max-height=N],
                    [Maximum framebuffer height (4096)])],
    [DEFINES="${DEFINES} -DMAX_HEIGHT=${withval}";
     AS_IF([test "${withval}" -gt "4096"],
           [AC_MSG_WARN([Large framebuffer: see s_tritemp.h comments.])])]
)

dnl
dnl Gallium LLVM
dnl
AC_ARG_ENABLE([gallium-llvm],
    [AS_HELP_STRING([--enable-gallium-llvm],
        [build gallium LLVM support @<:@default=enabled on x86/x86_64@:>@])],
    [enable_gallium_llvm="$enableval"],
    [enable_gallium_llvm=auto])
if test "x$with_gallium_drivers" = x; then
    enable_gallium_llvm=no
fi
if test "x$enable_gallium_llvm" = xauto; then
    case "$host_cpu" in
    i*86|x86_64) enable_gallium_llvm=yes;;
    esac
fi
if test "x$enable_gallium_llvm" = xyes; then
    if test "x$LLVM_CONFIG" != xno; then
	LLVM_VERSION=`$LLVM_CONFIG --version`
	LLVM_CFLAGS=`$LLVM_CONFIG --cppflags`
	LLVM_LIBS="`$LLVM_CONFIG --libs` -lstdc++"

	LLVM_LDFLAGS=`$LLVM_CONFIG --ldflags`
	GALLIUM_DRIVERS_DIRS="$GALLIUM_DRIVERS_DIRS llvmpipe"
	DEFINES="$DEFINES -DGALLIUM_LLVMPIPE -D__STDC_CONSTANT_MACROS"
	MESA_LLVM=1
    else
	MESA_LLVM=0
    fi
else
    MESA_LLVM=0
fi

dnl
dnl Gallium helper functions
dnl
gallium_check_st() {
<<<<<<< HEAD
    if test "x$HAVE_ST_DRI" = xyes || test "x$HAVE_ST_XORG" = xyes || test "x$HAVE_ST_XVMC" = xyes || test "x$HAVE_ST_VDPAU" = xyes || test "x$HAVE_ST_VA" = xyes; then
=======
    if test "x$HAVE_ST_DRI" = xyes || test "x$HAVE_ST_XORG" = xyes ||
	 test "x$HAVE_ST_XA" = xyes; then
         if test "x$have_libdrm" != xyes; then
            AC_MSG_ERROR([DRI or Xorg DDX requires libdrm >= $LIBDRM_REQUIRED])
         fi
>>>>>>> 424b1210
         GALLIUM_WINSYS_DIRS="$GALLIUM_WINSYS_DIRS $1"
    fi
    if test "x$HAVE_ST_DRI" = xyes && test "x$2" != x; then
         GALLIUM_TARGET_DIRS="$GALLIUM_TARGET_DIRS $2"
    fi
    if test "x$HAVE_ST_XORG" = xyes && test "x$3" != x; then
         GALLIUM_TARGET_DIRS="$GALLIUM_TARGET_DIRS $3"
    fi
<<<<<<< HEAD
    if test "x$HAVE_ST_XVMC" = xyes && test "x$4" != x; then
         GALLIUM_TARGET_DIRS="$GALLIUM_TARGET_DIRS $4"
    fi
    if test "x$HAVE_ST_VDPAU" = xyes && test "x$5" != x; then
         GALLIUM_TARGET_DIRS="$GALLIUM_TARGET_DIRS $5"
    fi
    if test "x$HAVE_ST_VA" = xyes && test "x$6" != x; then
         GALLIUM_TARGET_DIRS="$GALLIUM_TARGET_DIRS $6"
    fi
}


dnl
dnl Gallium SVGA configuration
dnl
AC_ARG_ENABLE([gallium-svga],
    [AS_HELP_STRING([--enable-gallium-svga],
        [build gallium SVGA @<:@default=disabled@:>@])],
    [enable_gallium_svga="$enableval"],
    [enable_gallium_svga=auto])
if test "x$enable_gallium_svga" = xyes; then
    GALLIUM_DRIVERS_DIRS="$GALLIUM_DRIVERS_DIRS svga"
    gallium_check_st "svga/drm" "dri-vmwgfx" "xorg-vmwgfx"
elif test "x$enable_gallium_svga" = xauto; then
    GALLIUM_DRIVERS_DIRS="$GALLIUM_DRIVERS_DIRS svga"
fi

dnl
dnl Gallium i915 configuration
dnl
AC_ARG_ENABLE([gallium-i915],
    [AS_HELP_STRING([--enable-gallium-i915],
        [build gallium i915 @<:@default=disabled@:>@])],
    [enable_gallium_i915="$enableval"],
    [enable_gallium_i915=auto])
if test "x$enable_gallium_i915" = xyes; then
    GALLIUM_WINSYS_DIRS="$GALLIUM_WINSYS_DIRS i915/sw"
    GALLIUM_DRIVERS_DIRS="$GALLIUM_DRIVERS_DIRS i915"
    gallium_check_st "i915/drm" "dri-i915" "xorg-i915"
elif test "x$enable_gallium_i915" = xauto; then
    GALLIUM_WINSYS_DIRS="$GALLIUM_WINSYS_DIRS i915/sw"
    GALLIUM_DRIVERS_DIRS="$GALLIUM_DRIVERS_DIRS i915"
fi

dnl
dnl Gallium i965 configuration
dnl
AC_ARG_ENABLE([gallium-i965],
    [AS_HELP_STRING([--enable-gallium-i965],
        [build gallium i965 @<:@default=disabled@:>@])],
    [enable_gallium_i965="$enableval"],
    [enable_gallium_i965=auto])
if test "x$enable_gallium_i965" = xyes; then
    GALLIUM_DRIVERS_DIRS="$GALLIUM_DRIVERS_DIRS i965"
    gallium_check_st "i965/drm" "dri-i965" "xorg-i965"
elif test "x$enable_gallium_i965" = xauto; then
    GALLIUM_DRIVERS_DIRS="$GALLIUM_DRIVERS_DIRS i965"
fi

dnl
dnl Gallium Radeon r300g configuration
dnl
AC_ARG_ENABLE([gallium-r300],
    [AS_HELP_STRING([--enable-gallium-r300],
        [build gallium r300 @<:@default=build DRI driver only@:>@])],
    [enable_gallium_r300="$enableval"],
    [enable_gallium_r300=auto])

if test "$mesa_driver" != dri ; then
    if test "x$enable_gallium_r300" = xauto; then
      enable_gallium_r300=no
=======
    if test "x$HAVE_ST_XA" = xyes && test "x$4" != x; then
         GALLIUM_TARGET_DIRS="$GALLIUM_TARGET_DIRS $4"
>>>>>>> 424b1210
    fi
}

gallium_require_llvm() {
    if test "x$MESA_LLVM" = x0; then
        case "$host_cpu" in
        i*86|x86_64) AC_MSG_ERROR([LLVM is required to build $1 on x86 and x86_64]);;
        esac
    fi
<<<<<<< HEAD
fi
if test "x$enable_gallium_r300" = xauto; then
    GALLIUM_DRIVERS_DIRS="$GALLIUM_DRIVERS_DIRS r300"
    gallium_check_st "radeon/drm" "dri-r300"
elif test "x$enable_gallium_r300" = xyes; then
    GALLIUM_DRIVERS_DIRS="$GALLIUM_DRIVERS_DIRS r300"
    gallium_check_st "radeon/drm" "dri-r300" "xorg-radeon" "xvmc-r300" "vdpau-r300" "va-r300"
fi

dnl
dnl Gallium Radeon r600g configuration
dnl
AC_ARG_ENABLE([gallium-r600],
    [AS_HELP_STRING([--enable-gallium-r600],
        [build gallium r600 @<:@default=disabled@:>@])],
    [enable_gallium_r600="$enableval"],
    [enable_gallium_r600=auto])
if test "x$enable_gallium_r600" = xyes; then
    GALLIUM_DRIVERS_DIRS="$GALLIUM_DRIVERS_DIRS r600"
    gallium_check_st "r600/drm" "dri-r600" "" "xvmc-r600" "vdpau-r600" "va-r600"
fi

dnl
dnl Gallium Nouveau configuration
dnl
AC_ARG_ENABLE([gallium-nouveau],
    [AS_HELP_STRING([--enable-gallium-nouveau],
        [build gallium nouveau @<:@default=disabled@:>@])],
    [enable_gallium_nouveau="$enableval"],
    [enable_gallium_nouveau=no])
if test "x$enable_gallium_nouveau" = xyes; then
    GALLIUM_DRIVERS_DIRS="$GALLIUM_DRIVERS_DIRS nouveau nvfx nv50 nvc0"
    gallium_check_st "nouveau/drm" "dri-nouveau" "xorg-nouveau" "xvmc-nouveau"
fi

dnl
dnl Gallium G3DVL configuration
dnl
AC_ARG_ENABLE([gallium-g3dvl],
    [AS_HELP_STRING([--enable-gallium-g3dvl],
        [build gallium g3dvl @<:@default=disabled@:>@])],
    [enable_gallium_g3dvl="$enableval"],
    [enable_gallium_g3dvl=no])
if test "x$enable_gallium_g3dvl" = xyes; then
    case "$mesa_driver" in
    xlib)
	if test "x$HAVE_ST_VDPAU" = xyes; then
        GALLIUM_TARGET_DIRS="$GALLIUM_TARGET_DIRS vdpau-softpipe"
	fi
	if test "x$HAVE_ST_XVMC" = xyes; then
        GALLIUM_TARGET_DIRS="$GALLIUM_TARGET_DIRS xvmc-softpipe"
	fi
	if test "x$HAVE_ST_VA" = xyes; then
	GALLIUM_TARGET_DIRS="$GALLIUM_TARGET_DIRS va-softpipe"
	fi
	;;
    dri)
        GALLIUM_WINSYS_DIRS="$GALLIUM_WINSYS_DIRS g3dvl/dri"
        ;;
    esac
fi
dnl Directory for VDPAU libs
AC_ARG_WITH([vdpau-libdir],
    [AS_HELP_STRING([--with-vdpau-libdir=DIR],
        [directory for the VDPAU libraries @<:@default=${libdir}/vdpau@:>@])],
    [VDPAU_LIB_INSTALL_DIR="$withval"],
    [VDPAU_LIB_INSTALL_DIR='${libdir}/vdpau'])
AC_SUBST([VDPAU_LIB_INSTALL_DIR])

dnl Directory for VA libs
AC_ARG_WITH([va-libdir],
    [AS_HELP_STRING([--with-va-libdir=DIR],
        [directory for the VA libraries @<:@default=${libdir}/va@:>@])],
    [VA_LIB_INSTALL_DIR="$withval"],
    [VA_LIB_INSTALL_DIR='${libdir}/va'])
AC_SUBST([VA_LIB_INSTALL_DIR])
=======
}

dnl Gallium drivers
if test "x$with_gallium_drivers" != x; then
    # This is for compile-testing
    GALLIUM_DRIVERS_DIRS="$GALLIUM_DRIVERS_DIRS i915 i965 r300 svga"
    GALLIUM_WINSYS_DIRS="$GALLIUM_WINSYS_DIRS i915/sw"
>>>>>>> 424b1210

    gallium_drivers=`IFS=', '; echo $with_gallium_drivers`
    for driver in $gallium_drivers; do
        case "x$driver" in
        xsvga)
            gallium_check_st "svga/drm" "dri-vmwgfx" "xorg-vmwgfx" "xa-vmwgfx"
            ;;
        xi915)
            gallium_check_st "i915/drm" "dri-i915" "xorg-i915"
            ;;
        xi965)
            gallium_check_st "i965/drm" "dri-i965" "xorg-i965"
            ;;
        xr300)
            gallium_require_llvm "Gallium R300"
            gallium_check_st "radeon/drm" "dri-r300" "xorg-r300"
            ;;
        xr600)
            GALLIUM_DRIVERS_DIRS="$GALLIUM_DRIVERS_DIRS r600"
            gallium_check_st "r600/drm" "dri-r600"
            ;;
        xnouveau)
            GALLIUM_DRIVERS_DIRS="$GALLIUM_DRIVERS_DIRS nouveau nvfx nv50 nvc0"
            gallium_check_st "nouveau/drm" "dri-nouveau" "xorg-nouveau"
            ;;
        xswrast)
            if test "x$HAVE_ST_DRI" = xyes; then
                GALLIUM_TARGET_DIRS="$GALLIUM_TARGET_DIRS dri-swrast"
            fi
            ;;
        *)
            AC_MSG_ERROR([Unknown Gallium driver: $driver])
            ;;
        esac
    done
fi

dnl prepend CORE_DIRS to SRC_DIRS
SRC_DIRS="$CORE_DIRS $SRC_DIRS"

dnl Restore LDFLAGS and CPPFLAGS
LDFLAGS="$_SAVE_LDFLAGS"
CPPFLAGS="$_SAVE_CPPFLAGS"

dnl Substitute the config
AC_CONFIG_FILES([configs/autoconf])

dnl Replace the configs/current symlink
AC_CONFIG_COMMANDS([configs],[
if test -f configs/current || test -L configs/current; then
    rm -f configs/current
fi
ln -s autoconf configs/current
])

dnl Sort the dirs alphabetically
GALLIUM_TARGET_DIRS=`echo $GALLIUM_TARGET_DIRS|tr " " "\n"|sort|tr "\n" " "`
GALLIUM_WINSYS_DIRS=`echo $GALLIUM_WINSYS_DIRS|tr " " "\n"|sort|tr "\n" " "`
GALLIUM_DRIVERS_DIRS=`echo $GALLIUM_DRIVERS_DIRS|tr " " "\n"|sort|tr "\n" " "`
GALLIUM_STATE_TRACKERS_DIRS=`echo $GALLIUM_STATE_TRACKERS_DIRS|tr " " "\n"|sort|tr "\n" " "`

AC_OUTPUT

dnl
dnl Output some configuration info for the user
dnl
echo ""
echo "        prefix:          $prefix"
echo "        exec_prefix:     $exec_prefix"
echo "        libdir:          $libdir"
echo "        includedir:      $includedir"

dnl API info
echo ""
echo "        OpenGL:          $enable_opengl (ES1: $enable_gles1 ES2: $enable_gles2)"
echo "        OpenVG:          $enable_openvg"

dnl Driver info
echo ""
if test "x$enable_osmesa" != xno; then
        echo "        OSMesa:          lib$OSMESA_LIB"
else
        echo "        OSMesa:          no"
fi

if test "x$enable_dri" != xno; then
        # cleanup the drivers var
        dri_dirs=`echo $DRI_DIRS | $SED 's/^ *//;s/  */ /;s/ *$//'`
        if test "x$DRI_DIRS" = x; then
            echo "        DRI drivers:     no"
        else
            echo "        DRI drivers:     $dri_dirs"
        fi
        echo "        DRI driver dir:  $DRI_DRIVER_INSTALL_DIR"
        echo "        Shared dricore:  $enable_dricore"
fi

case "x$enable_glx$enable_xlib_glx" in
xyesyes)
    echo "        GLX:             Xlib-based"
    ;;
xyesno)
    echo "        GLX:             DRI-based"
    echo "        Use XCB:         $enable_xcb"
    ;;
*)
    echo "        GLX:             $enable_glx"
    ;;
esac

echo ""
echo "        GLU:             $enable_glu"
echo "        GLw:             $enable_glw (Motif: $enable_motif)"
echo "        glut:            $enable_glut"

dnl EGL
echo ""
echo "        EGL:             $enable_egl"
if test "$enable_egl" = yes; then
    echo "        EGL platforms:   $EGL_PLATFORMS"

    egl_drivers=""
    for d in $EGL_DRIVERS_DIRS; do
        egl_drivers="$egl_drivers builtin:egl_$d"
    done

    if test "x$HAVE_ST_EGL" = xyes; then
        echo "        EGL drivers:    ${egl_drivers} egl_gallium"
        echo "        EGL Gallium STs:$EGL_CLIENT_APIS"
    else
        echo "        EGL drivers:    $egl_drivers"
    fi
fi

echo ""
if test "x$MESA_LLVM" = x1; then
    echo "        llvm:            yes"
    echo "        llvm-config:     $LLVM_CONFIG"
    echo "        llvm-version:    $LLVM_VERSION"
else
    echo "        llvm:            no"
fi

echo ""
if echo "$SRC_DIRS" | grep 'gallium' >/dev/null 2>&1; then
    echo "        Gallium:         yes"
    echo "        Gallium dirs:    $GALLIUM_DIRS"
    echo "        Target dirs:     $GALLIUM_TARGET_DIRS"
    echo "        Winsys dirs:     $GALLIUM_WINSYS_DIRS"
    echo "        Driver dirs:     $GALLIUM_DRIVERS_DIRS"
    echo "        Trackers dirs:   $GALLIUM_STATE_TRACKERS_DIRS"
else
    echo "        Gallium:         no"
fi

dnl Libraries
echo ""
echo "        Shared libs:     $enable_shared"
echo "        Static libs:     $enable_static"

dnl Compiler options
# cleanup the CFLAGS/CXXFLAGS/DEFINES vars
cflags=`echo $CFLAGS $OPT_FLAGS $PIC_FLAGS $ARCH_FLAGS | \
    $SED 's/^ *//;s/  */ /;s/ *$//'`
cxxflags=`echo $CXXFLAGS $OPT_FLAGS $PIC_FLAGS $ARCH_FLAGS | \
    $SED 's/^ *//;s/  */ /;s/ *$//'`
defines=`echo $DEFINES $ASM_FLAGS | $SED 's/^ *//;s/  */ /;s/ *$//'`
echo ""
echo "        CFLAGS:          $cflags"
echo "        CXXFLAGS:        $cxxflags"
echo "        Macros:          $defines"
echo ""
echo "        PYTHON2:         $PYTHON2"

echo ""
echo "        Run '${MAKE-make}' to build Mesa"
echo ""<|MERGE_RESOLUTION|>--- conflicted
+++ resolved
@@ -586,6 +586,22 @@
    [enable_gbm="$enableval"],
    [enable_gbm=auto])
 
+AC_ARG_ENABLE([xvmc],
+   [AS_HELP_STRING([--enable-xvmc],
+         [enable xvmc library @<:@default=auto@:>@])],
+   [enable_xvmc="$enableval"],
+   [enable_xvmc=auto])
+AC_ARG_ENABLE([vdpau],
+   [AS_HELP_STRING([--enable-vdpau],
+         [enable vdpau library @<:@default=auto@:>@])],
+   [enable_vdpau="$enableval"],
+   [enable_vdpau=auto])
+AC_ARG_ENABLE([va],
+   [AS_HELP_STRING([--enable-va],
+         [enable va library @<:@default=auto@:>@])],
+   [enable_va="$enableval"],
+   [enable_va=auto])
+
 AC_ARG_ENABLE([xlib_glx],
     [AS_HELP_STRING([--enable-xlib-glx],
         [make GLX library Xlib-based instead of DRI-based @<:@default=disable@:>@])],
@@ -623,7 +639,10 @@
         "x$enable_openvg" = xno -a \
         "x$enable_xorg" = xno -a \
         "x$enable_xa" = xno -a \
-        "x$enable_d3d1x" = xno; then
+        "x$enable_d3d1x" = xno -a \
+        "x$enable_xvmc" = xno -a \
+        "x$enable_vdpau" = xno -a \
+        "x$enable_va" = xno; then
     AC_MSG_ERROR([at least one API should be enabled])
 fi
 
@@ -1472,6 +1491,56 @@
 fi
 
 dnl
+dnl Gallium G3DVL configuration
+dnl
+AC_ARG_ENABLE([gallium-g3dvl],
+    [AS_HELP_STRING([--enable-gallium-g3dvl],
+        [build gallium g3dvl @<:@default=disabled@:>@])],
+    [enable_gallium_g3dvl="$enableval"],
+    [enable_gallium_g3dvl=no])
+if test "x$enable_gallium_g3dvl" = xyes; then
+    if test "x$with_gallium_drivers" = x; then
+        AC_MSG_ERROR([cannot enable G3DVL without Gallium])
+    fi
+
+    if test "x$enable_xvmc" = xauto; then
+        enable_xvmc=yes
+    fi
+
+    if test "x$enable_vdpau" = xauto; then
+        enable_vdpau=yes
+    fi
+
+    if test "x$enable_va" = xauto; then
+        enable_va=no
+    fi
+fi
+
+#TODO: Check for xvmc libs/headers
+if test "x$enable_xvmc" = xyes; then
+    GALLIUM_STATE_TRACKERS_DIRS="$GALLIUM_STATE_TRACKERS_DIRS xorg/xvmc"
+    HAVE_ST_XVMC="yes"
+fi
+
+#TODO: Check for vdpau libs/headers
+if test "x$enable_vdpau" = xyes; then
+    GALLIUM_STATE_TRACKERS_DIRS="$GALLIUM_STATE_TRACKERS_DIRS vdpau"
+    HAVE_ST_VDPAU="yes"
+fi
+
+#TODO: Check for va libs/headers
+if test "x$enable_va" = xyes; then
+    GALLIUM_STATE_TRACKERS_DIRS="$GALLIUM_STATE_TRACKERS_DIRS va"
+    HAVE_ST_VA="yes"
+fi
+
+if test "x$enable_xvmc" = xyes || 
+    test "x$enable_vdpau" = xyes ||
+    test "x$enable_va" = xyes; then
+    GALLIUM_WINSYS_DIRS="$GALLIUM_WINSYS_DIRS g3dvl/dri"
+fi
+
+dnl
 dnl GLU configuration
 dnl
 AC_ARG_ENABLE([glu],
@@ -1689,148 +1758,6 @@
 AC_SUBST([LLVM_LIBS])
 AC_SUBST([LLVM_LDFLAGS])
 AC_SUBST([LLVM_VERSION])
-
-
-<<<<<<< HEAD
-AC_ARG_ENABLE([gallium-egl],
-    [AS_HELP_STRING([--enable-gallium-egl],
-        [enable gallium EGL state tracker @<:@default=auto@:>@])],
-    [enable_gallium_egl="$enableval"],
-    [enable_gallium_egl=auto])
-if test "x$enable_gallium_egl" = xauto; then
-    case "$mesa_driver" in
-    dri|no)
-        enable_gallium_egl=$enable_egl
-        ;;
-    *)
-        enable_gallium_egl=$enable_openvg
-        ;;
-    esac
-fi
-case "x$enable_egl$enable_gallium_egl" in
-xnoyes)
-    AC_MSG_ERROR([cannot build Gallium EGL state tracker without EGL])
-esac
-
-AC_ARG_WITH([state-trackers],
-    [AS_HELP_STRING([--with-state-trackers@<:@=DIRS...@:>@],
-        [comma delimited state_trackers list, e.g.
-        "egl,glx" @<:@default=auto@:>@])],
-    [with_state_trackers="$withval"],
-    [with_state_trackers=yes])
-
-case "$with_state_trackers" in
-no)
-    GALLIUM_STATE_TRACKERS_DIRS=""
-    ;;
-yes)
-    # look at what else is built
-    case "$mesa_driver" in
-    xlib)
-        GALLIUM_STATE_TRACKERS_DIRS=glx
-        ;;
-    dri)
-        GALLIUM_STATE_TRACKERS_DIRS="dri"
-        HAVE_ST_DRI="yes"
-        # Have only tested st/xorg on 1.6.0 servers
-        PKG_CHECK_MODULES(XORG, [xorg-server >= 1.6.0 libdrm >= $LIBDRM_XORG_REQUIRED libkms >= $LIBKMS_XORG_REQUIRED],
-            HAVE_ST_XORG="yes"; GALLIUM_STATE_TRACKERS_DIRS="$GALLIUM_STATE_TRACKERS_DIRS xorg",
-            HAVE_ST_XORG="no")
-        ;;
-    esac
-
-    if test "x$enable_egl" = xyes; then
-        if test "$enable_openvg" = yes; then
-            GALLIUM_STATE_TRACKERS_DIRS="$GALLIUM_STATE_TRACKERS_DIRS vega"
-            st_egl="yes"
-        fi
-
-        if test "$enable_gallium_egl" = yes; then
-            GALLIUM_STATE_TRACKERS_DIRS="$GALLIUM_STATE_TRACKERS_DIRS egl"
-            HAVE_ST_EGL="yes"
-        fi
-    fi
-    ;;
-*)
-    # verify the requested state tracker exist
-    state_trackers=""
-    _state_trackers=`IFS=', '; echo $with_state_trackers`
-    for tracker in $_state_trackers; do
-        case "$tracker" in
-        dri)
-            if test "x$mesa_driver" != xdri; then
-                AC_MSG_ERROR([cannot build dri state tracker without mesa driver set to dri])
-            fi
-            HAVE_ST_DRI="yes"
-            ;;
-        egl)
-            if test "x$enable_egl" != xyes; then
-                AC_MSG_ERROR([cannot build egl state tracker without EGL library])
-            fi
-            HAVE_ST_EGL="yes"
-            ;;
-        xorg)
-            PKG_CHECK_MODULES([XORG], [xorg-server >= 1.6.0])
-            PKG_CHECK_MODULES([LIBDRM_XORG], [libdrm >= $LIBDRM_XORG_REQUIRED])
-            PKG_CHECK_MODULES([LIBKMS_XORG], [libkms >= $LIBKMS_XORG_REQUIRED])
-            HAVE_ST_XORG="yes"
-            ;;
-        vega)
-            if test "x$enable_openvg" != xyes; then
-                AC_MSG_ERROR([cannot build vega state tracker without --enable-openvg])
-            fi
-            have_st_vega="yes"
-            ;;
-	xorg/xvmc)
-            # Check for xvmc?
-            if test "x$enable_gallium_g3dvl" != xyes; then
-                AC_MSG_ERROR([cannot build XvMC state tracker without --enable-gallium-g3dvl])
-            fi
-            HAVE_ST_XVMC="yes"
-            ;;
-        vdpau)
-            # Check for libvdpau?
-            if test "x$enable_gallium_g3dvl" != xyes; then
-                AC_MSG_ERROR([cannot build vdpau state tracker without --enable-gallium-g3dvl])
-            fi
-            HAVE_ST_VDPAU="yes"
-            ;;
-	va)
-            # Check for libva?
-            if test "x$enable_gallium_g3dvl" != xyes; then
-                AC_MSG_ERROR([cannot build va state tracker without --enable-gallium-g3dvl])
-            fi
-            HAVE_ST_VA="yes"
-            ;;
-        esac
-
-	if test -n "$tracker"; then
-            test -d "$srcdir/src/gallium/state_trackers/$tracker" || \
-                AC_MSG_ERROR([state tracker '$tracker' doesn't exist])
-            if test -n "$state_trackers"; then
-                state_trackers="$state_trackers $tracker"
-            else
-                state_trackers="$tracker"
-            fi
-        fi
-    done
-    GALLIUM_STATE_TRACKERS_DIRS="$state_trackers"
-
-    # append --enable-openvg/--enable-gallium-egl to --with-state-trackers
-    if test "x$have_st_vega" != xyes -a "x$enable_openvg" = xyes; then
-        AC_MSG_ERROR([--with-state-trackers specified but vega is missing])
-    fi
-    if test "x$HAVE_ST_EGL" != xyes -a "x$enable_gallium_egl" = xyes; then
-        AC_MSG_ERROR([--with-state-trackers specified but egl is missing])
-    fi
-    ;;
-esac
-
-
-EGL_CLIENT_APIS=""
-VG_LIB_DEPS=""
-=======
->>>>>>> 424b1210
 
 case "x$enable_opengl$enable_gles1$enable_gles2" in
 x*yes*)
@@ -1960,174 +1887,6 @@
     MESA_LLVM=0
 fi
 
-dnl
-dnl Gallium helper functions
-dnl
-gallium_check_st() {
-<<<<<<< HEAD
-    if test "x$HAVE_ST_DRI" = xyes || test "x$HAVE_ST_XORG" = xyes || test "x$HAVE_ST_XVMC" = xyes || test "x$HAVE_ST_VDPAU" = xyes || test "x$HAVE_ST_VA" = xyes; then
-=======
-    if test "x$HAVE_ST_DRI" = xyes || test "x$HAVE_ST_XORG" = xyes ||
-	 test "x$HAVE_ST_XA" = xyes; then
-         if test "x$have_libdrm" != xyes; then
-            AC_MSG_ERROR([DRI or Xorg DDX requires libdrm >= $LIBDRM_REQUIRED])
-         fi
->>>>>>> 424b1210
-         GALLIUM_WINSYS_DIRS="$GALLIUM_WINSYS_DIRS $1"
-    fi
-    if test "x$HAVE_ST_DRI" = xyes && test "x$2" != x; then
-         GALLIUM_TARGET_DIRS="$GALLIUM_TARGET_DIRS $2"
-    fi
-    if test "x$HAVE_ST_XORG" = xyes && test "x$3" != x; then
-         GALLIUM_TARGET_DIRS="$GALLIUM_TARGET_DIRS $3"
-    fi
-<<<<<<< HEAD
-    if test "x$HAVE_ST_XVMC" = xyes && test "x$4" != x; then
-         GALLIUM_TARGET_DIRS="$GALLIUM_TARGET_DIRS $4"
-    fi
-    if test "x$HAVE_ST_VDPAU" = xyes && test "x$5" != x; then
-         GALLIUM_TARGET_DIRS="$GALLIUM_TARGET_DIRS $5"
-    fi
-    if test "x$HAVE_ST_VA" = xyes && test "x$6" != x; then
-         GALLIUM_TARGET_DIRS="$GALLIUM_TARGET_DIRS $6"
-    fi
-}
-
-
-dnl
-dnl Gallium SVGA configuration
-dnl
-AC_ARG_ENABLE([gallium-svga],
-    [AS_HELP_STRING([--enable-gallium-svga],
-        [build gallium SVGA @<:@default=disabled@:>@])],
-    [enable_gallium_svga="$enableval"],
-    [enable_gallium_svga=auto])
-if test "x$enable_gallium_svga" = xyes; then
-    GALLIUM_DRIVERS_DIRS="$GALLIUM_DRIVERS_DIRS svga"
-    gallium_check_st "svga/drm" "dri-vmwgfx" "xorg-vmwgfx"
-elif test "x$enable_gallium_svga" = xauto; then
-    GALLIUM_DRIVERS_DIRS="$GALLIUM_DRIVERS_DIRS svga"
-fi
-
-dnl
-dnl Gallium i915 configuration
-dnl
-AC_ARG_ENABLE([gallium-i915],
-    [AS_HELP_STRING([--enable-gallium-i915],
-        [build gallium i915 @<:@default=disabled@:>@])],
-    [enable_gallium_i915="$enableval"],
-    [enable_gallium_i915=auto])
-if test "x$enable_gallium_i915" = xyes; then
-    GALLIUM_WINSYS_DIRS="$GALLIUM_WINSYS_DIRS i915/sw"
-    GALLIUM_DRIVERS_DIRS="$GALLIUM_DRIVERS_DIRS i915"
-    gallium_check_st "i915/drm" "dri-i915" "xorg-i915"
-elif test "x$enable_gallium_i915" = xauto; then
-    GALLIUM_WINSYS_DIRS="$GALLIUM_WINSYS_DIRS i915/sw"
-    GALLIUM_DRIVERS_DIRS="$GALLIUM_DRIVERS_DIRS i915"
-fi
-
-dnl
-dnl Gallium i965 configuration
-dnl
-AC_ARG_ENABLE([gallium-i965],
-    [AS_HELP_STRING([--enable-gallium-i965],
-        [build gallium i965 @<:@default=disabled@:>@])],
-    [enable_gallium_i965="$enableval"],
-    [enable_gallium_i965=auto])
-if test "x$enable_gallium_i965" = xyes; then
-    GALLIUM_DRIVERS_DIRS="$GALLIUM_DRIVERS_DIRS i965"
-    gallium_check_st "i965/drm" "dri-i965" "xorg-i965"
-elif test "x$enable_gallium_i965" = xauto; then
-    GALLIUM_DRIVERS_DIRS="$GALLIUM_DRIVERS_DIRS i965"
-fi
-
-dnl
-dnl Gallium Radeon r300g configuration
-dnl
-AC_ARG_ENABLE([gallium-r300],
-    [AS_HELP_STRING([--enable-gallium-r300],
-        [build gallium r300 @<:@default=build DRI driver only@:>@])],
-    [enable_gallium_r300="$enableval"],
-    [enable_gallium_r300=auto])
-
-if test "$mesa_driver" != dri ; then
-    if test "x$enable_gallium_r300" = xauto; then
-      enable_gallium_r300=no
-=======
-    if test "x$HAVE_ST_XA" = xyes && test "x$4" != x; then
-         GALLIUM_TARGET_DIRS="$GALLIUM_TARGET_DIRS $4"
->>>>>>> 424b1210
-    fi
-}
-
-gallium_require_llvm() {
-    if test "x$MESA_LLVM" = x0; then
-        case "$host_cpu" in
-        i*86|x86_64) AC_MSG_ERROR([LLVM is required to build $1 on x86 and x86_64]);;
-        esac
-    fi
-<<<<<<< HEAD
-fi
-if test "x$enable_gallium_r300" = xauto; then
-    GALLIUM_DRIVERS_DIRS="$GALLIUM_DRIVERS_DIRS r300"
-    gallium_check_st "radeon/drm" "dri-r300"
-elif test "x$enable_gallium_r300" = xyes; then
-    GALLIUM_DRIVERS_DIRS="$GALLIUM_DRIVERS_DIRS r300"
-    gallium_check_st "radeon/drm" "dri-r300" "xorg-radeon" "xvmc-r300" "vdpau-r300" "va-r300"
-fi
-
-dnl
-dnl Gallium Radeon r600g configuration
-dnl
-AC_ARG_ENABLE([gallium-r600],
-    [AS_HELP_STRING([--enable-gallium-r600],
-        [build gallium r600 @<:@default=disabled@:>@])],
-    [enable_gallium_r600="$enableval"],
-    [enable_gallium_r600=auto])
-if test "x$enable_gallium_r600" = xyes; then
-    GALLIUM_DRIVERS_DIRS="$GALLIUM_DRIVERS_DIRS r600"
-    gallium_check_st "r600/drm" "dri-r600" "" "xvmc-r600" "vdpau-r600" "va-r600"
-fi
-
-dnl
-dnl Gallium Nouveau configuration
-dnl
-AC_ARG_ENABLE([gallium-nouveau],
-    [AS_HELP_STRING([--enable-gallium-nouveau],
-        [build gallium nouveau @<:@default=disabled@:>@])],
-    [enable_gallium_nouveau="$enableval"],
-    [enable_gallium_nouveau=no])
-if test "x$enable_gallium_nouveau" = xyes; then
-    GALLIUM_DRIVERS_DIRS="$GALLIUM_DRIVERS_DIRS nouveau nvfx nv50 nvc0"
-    gallium_check_st "nouveau/drm" "dri-nouveau" "xorg-nouveau" "xvmc-nouveau"
-fi
-
-dnl
-dnl Gallium G3DVL configuration
-dnl
-AC_ARG_ENABLE([gallium-g3dvl],
-    [AS_HELP_STRING([--enable-gallium-g3dvl],
-        [build gallium g3dvl @<:@default=disabled@:>@])],
-    [enable_gallium_g3dvl="$enableval"],
-    [enable_gallium_g3dvl=no])
-if test "x$enable_gallium_g3dvl" = xyes; then
-    case "$mesa_driver" in
-    xlib)
-	if test "x$HAVE_ST_VDPAU" = xyes; then
-        GALLIUM_TARGET_DIRS="$GALLIUM_TARGET_DIRS vdpau-softpipe"
-	fi
-	if test "x$HAVE_ST_XVMC" = xyes; then
-        GALLIUM_TARGET_DIRS="$GALLIUM_TARGET_DIRS xvmc-softpipe"
-	fi
-	if test "x$HAVE_ST_VA" = xyes; then
-	GALLIUM_TARGET_DIRS="$GALLIUM_TARGET_DIRS va-softpipe"
-	fi
-	;;
-    dri)
-        GALLIUM_WINSYS_DIRS="$GALLIUM_WINSYS_DIRS g3dvl/dri"
-        ;;
-    esac
-fi
 dnl Directory for VDPAU libs
 AC_ARG_WITH([vdpau-libdir],
     [AS_HELP_STRING([--with-vdpau-libdir=DIR],
@@ -2143,7 +1902,45 @@
     [VA_LIB_INSTALL_DIR="$withval"],
     [VA_LIB_INSTALL_DIR='${libdir}/va'])
 AC_SUBST([VA_LIB_INSTALL_DIR])
-=======
+
+dnl
+dnl Gallium helper functions
+dnl
+gallium_check_st() {
+    if test "x$HAVE_ST_DRI" = xyes || test "x$HAVE_ST_XORG" = xyes ||
+	 test "x$HAVE_ST_XA" = xyes || test "x$HAVE_ST_XVMC" = xyes ||
+	 test "x$HAVE_ST_VDPAU" = xyes || test "x$HAVE_ST_VA" = xyes; then
+         if test "x$have_libdrm" != xyes; then
+            AC_MSG_ERROR([DRI or Xorg DDX requires libdrm >= $LIBDRM_REQUIRED])
+         fi
+         GALLIUM_WINSYS_DIRS="$GALLIUM_WINSYS_DIRS $1"
+    fi
+    if test "x$HAVE_ST_DRI" = xyes && test "x$2" != x; then
+         GALLIUM_TARGET_DIRS="$GALLIUM_TARGET_DIRS $2"
+    fi
+    if test "x$HAVE_ST_XORG" = xyes && test "x$3" != x; then
+         GALLIUM_TARGET_DIRS="$GALLIUM_TARGET_DIRS $3"
+    fi
+    if test "x$HAVE_ST_XA" = xyes && test "x$4" != x; then
+         GALLIUM_TARGET_DIRS="$GALLIUM_TARGET_DIRS $4"
+    fi
+    if test "x$HAVE_ST_XVMC" = xyes && test "x$5" != x; then
+         GALLIUM_TARGET_DIRS="$GALLIUM_TARGET_DIRS $5"
+    fi
+    if test "x$HAVE_ST_VDPAU" = xyes && test "x$6" != x; then
+         GALLIUM_TARGET_DIRS="$GALLIUM_TARGET_DIRS $6"
+    fi
+    if test "x$HAVE_ST_VA" = xyes && test "x$7" != x; then
+         GALLIUM_TARGET_DIRS="$GALLIUM_TARGET_DIRS $7"
+    fi
+}
+
+gallium_require_llvm() {
+    if test "x$MESA_LLVM" = x0; then
+        case "$host_cpu" in
+        i*86|x86_64) AC_MSG_ERROR([LLVM is required to build $1 on x86 and x86_64]);;
+        esac
+    fi
 }
 
 dnl Gallium drivers
@@ -2151,7 +1948,6 @@
     # This is for compile-testing
     GALLIUM_DRIVERS_DIRS="$GALLIUM_DRIVERS_DIRS i915 i965 r300 svga"
     GALLIUM_WINSYS_DIRS="$GALLIUM_WINSYS_DIRS i915/sw"
->>>>>>> 424b1210
 
     gallium_drivers=`IFS=', '; echo $with_gallium_drivers`
     for driver in $gallium_drivers; do
@@ -2167,19 +1963,28 @@
             ;;
         xr300)
             gallium_require_llvm "Gallium R300"
-            gallium_check_st "radeon/drm" "dri-r300" "xorg-r300"
+            gallium_check_st "radeon/drm" "dri-r300" "xorg-radeon" "" "xvmc-r300" "vdpau-r300" "va-r300"
             ;;
         xr600)
             GALLIUM_DRIVERS_DIRS="$GALLIUM_DRIVERS_DIRS r600"
-            gallium_check_st "r600/drm" "dri-r600"
+            gallium_check_st "r600/drm" "dri-r600" "" "" "xvmc-r600" "vdpau-r600" "va-r600"
             ;;
         xnouveau)
             GALLIUM_DRIVERS_DIRS="$GALLIUM_DRIVERS_DIRS nouveau nvfx nv50 nvc0"
-            gallium_check_st "nouveau/drm" "dri-nouveau" "xorg-nouveau"
+            gallium_check_st "nouveau/drm" "dri-nouveau" "xorg-nouveau" "" "xvmc-nouveau"
             ;;
         xswrast)
             if test "x$HAVE_ST_DRI" = xyes; then
                 GALLIUM_TARGET_DIRS="$GALLIUM_TARGET_DIRS dri-swrast"
+            fi
+            if test "x$HAVE_ST_VDPAU" = xyes; then
+                GALLIUM_TARGET_DIRS="$GALLIUM_TARGET_DIRS vdpau-softpipe"
+            fi
+            if test "x$HAVE_ST_XVMC" = xyes; then
+                GALLIUM_TARGET_DIRS="$GALLIUM_TARGET_DIRS xvmc-softpipe"
+            fi
+            if test "x$HAVE_ST_VA" = xyes; then
+                GALLIUM_TARGET_DIRS="$GALLIUM_TARGET_DIRS va-softpipe"
             fi
             ;;
         *)
