--- conflicted
+++ resolved
@@ -570,6 +570,11 @@
         [enable support for X.Org DDX API @<:@default=no@:>@])],
     [enable_xorg="$enableval"],
     [enable_xorg=no])
+AC_ARG_ENABLE([xa],
+    [AS_HELP_STRING([--enable-xa],
+        [enable build of the XA X Acceleration API @<:@default=no@:>@])],
+    [enable_xa="$enableval"],
+    [enable_xa=no])
 AC_ARG_ENABLE([d3d1x],
     [AS_HELP_STRING([--enable-d3d1x],
         [enable support for Direct3D 10 & 11 low-level API @<:@default=no@:>@])],
@@ -617,6 +622,7 @@
         "x$enable_gles2" = xno -a \
         "x$enable_openvg" = xno -a \
         "x$enable_xorg" = xno -a \
+        "x$enable_xa" = xno -a \
         "x$enable_d3d1x" = xno; then
     AC_MSG_ERROR([at least one API should be enabled])
 fi
@@ -1422,6 +1428,14 @@
 fi
 
 dnl
+dnl XA configuration
+dnl
+if test "x$enable_xa" = xyes; then
+    GALLIUM_STATE_TRACKERS_DIRS="xa $GALLIUM_STATE_TRACKERS_DIRS"
+    HAVE_ST_XA=yes
+fi
+
+dnl
 dnl OpenVG configuration
 dnl
 VG_LIB_DEPS=""
@@ -1676,128 +1690,6 @@
 AC_SUBST([LLVM_LDFLAGS])
 AC_SUBST([LLVM_VERSION])
 
-<<<<<<< HEAD
-=======
-dnl
-dnl Gallium state trackers configuration
-dnl
-
-AC_ARG_ENABLE([gallium-egl],
-    [AS_HELP_STRING([--enable-gallium-egl],
-        [enable gallium EGL state tracker @<:@default=auto@:>@])],
-    [enable_gallium_egl="$enableval"],
-    [enable_gallium_egl=auto])
-if test "x$enable_gallium_egl" = xauto; then
-    case "$mesa_driver" in
-    dri|no)
-        enable_gallium_egl=$enable_egl
-        ;;
-    *)
-        enable_gallium_egl=$enable_openvg
-        ;;
-    esac
-fi
-case "x$enable_egl$enable_gallium_egl" in
-xnoyes)
-    AC_MSG_ERROR([cannot build Gallium EGL state tracker without EGL])
-esac
-
-AC_ARG_WITH([state-trackers],
-    [AS_HELP_STRING([--with-state-trackers@<:@=DIRS...@:>@],
-        [comma delimited state_trackers list, e.g.
-        "egl,glx" @<:@default=auto@:>@])],
-    [with_state_trackers="$withval"],
-    [with_state_trackers=yes])
-
-case "$with_state_trackers" in
-no)
-    GALLIUM_STATE_TRACKERS_DIRS=""
-    ;;
-yes)
-    # look at what else is built
-    case "$mesa_driver" in
-    xlib)
-        GALLIUM_STATE_TRACKERS_DIRS=glx
-        ;;
-    dri)
-        GALLIUM_STATE_TRACKERS_DIRS="dri"
-        HAVE_ST_DRI="yes"
-        # Have only tested st/xorg on 1.6.0 servers
-        PKG_CHECK_MODULES(XORG, [xorg-server >= 1.6.0 libdrm >= $LIBDRM_XORG_REQUIRED libkms >= $LIBKMS_XORG_REQUIRED],
-            HAVE_ST_XORG="yes"; GALLIUM_STATE_TRACKERS_DIRS="$GALLIUM_STATE_TRACKERS_DIRS xorg",
-            HAVE_ST_XORG="no")
-        ;;
-    esac
-
-    if test "x$enable_egl" = xyes; then
-        if test "$enable_openvg" = yes; then
-            GALLIUM_STATE_TRACKERS_DIRS="$GALLIUM_STATE_TRACKERS_DIRS vega"
-            st_egl="yes"
-        fi
-
-        if test "$enable_gallium_egl" = yes; then
-            GALLIUM_STATE_TRACKERS_DIRS="$GALLIUM_STATE_TRACKERS_DIRS egl"
-            HAVE_ST_EGL="yes"
-        fi
-    fi
-    ;;
-*)
-    # verify the requested state tracker exist
-    state_trackers=""
-    _state_trackers=`IFS=', '; echo $with_state_trackers`
-    for tracker in $_state_trackers; do
-        case "$tracker" in
-        dri)
-            if test "x$mesa_driver" != xdri; then
-                AC_MSG_ERROR([cannot build dri state tracker without mesa driver set to dri])
-            fi
-            HAVE_ST_DRI="yes"
-            ;;
-        egl)
-            if test "x$enable_egl" != xyes; then
-                AC_MSG_ERROR([cannot build egl state tracker without EGL library])
-            fi
-            HAVE_ST_EGL="yes"
-            ;;
-        xorg)
-            PKG_CHECK_MODULES([XORG], [xorg-server >= 1.6.0])
-            PKG_CHECK_MODULES([LIBDRM_XORG], [libdrm >= $LIBDRM_XORG_REQUIRED])
-            PKG_CHECK_MODULES([LIBKMS_XORG], [libkms >= $LIBKMS_XORG_REQUIRED])
-            HAVE_ST_XORG="yes"
-            ;;
-        vega)
-            if test "x$enable_openvg" != xyes; then
-                AC_MSG_ERROR([cannot build vega state tracker without --enable-openvg])
-            fi
-            have_st_vega="yes"
-            ;;
-	xa)
-	    HAVE_ST_XA="yes"
-	    ;;
-        esac
-
-	if test -n "$tracker"; then
-            test -d "$srcdir/src/gallium/state_trackers/$tracker" || \
-                AC_MSG_ERROR([state tracker '$tracker' doesn't exist])
-            if test -n "$state_trackers"; then
-                state_trackers="$state_trackers $tracker"
-            else
-                state_trackers="$tracker"
-            fi
-        fi
-    done
-    GALLIUM_STATE_TRACKERS_DIRS="$state_trackers"
-
-    # append --enable-openvg/--enable-gallium-egl to --with-state-trackers
-    if test "x$have_st_vega" != xyes -a "x$enable_openvg" = xyes; then
-        AC_MSG_ERROR([--with-state-trackers specified but vega is missing])
-    fi
-    if test "x$HAVE_ST_EGL" != xyes -a "x$enable_gallium_egl" = xyes; then
-        AC_MSG_ERROR([--with-state-trackers specified but egl is missing])
-    fi
-    ;;
-esac
->>>>>>> f81ac184
 
 
 case "x$enable_opengl$enable_gles1$enable_gles2" in
@@ -1932,15 +1824,11 @@
 dnl Gallium helper functions
 dnl
 gallium_check_st() {
-<<<<<<< HEAD
-    if test "x$HAVE_ST_DRI" = xyes || test "x$HAVE_ST_XORG" = xyes; then
+    if test "x$HAVE_ST_DRI" = xyes || test "x$HAVE_ST_XORG" = xyes ||
+	 test "x$HAVE_ST_XA" = xyes; then
          if test "x$have_libdrm" != xyes; then
             AC_MSG_ERROR([DRI or Xorg DDX requires libdrm >= $LIBDRM_REQUIRED])
          fi
-=======
-    if test "x$HAVE_ST_DRI" = xyes || test "x$HAVE_ST_XORG" = xyes ||
-	 test "x$HAVE_ST_XA" = xyes; then
->>>>>>> f81ac184
          GALLIUM_WINSYS_DIRS="$GALLIUM_WINSYS_DIRS $1"
     fi
     if test "x$HAVE_ST_DRI" = xyes && test "x$2" != x; then
@@ -1962,44 +1850,17 @@
     fi
 }
 
-<<<<<<< HEAD
 dnl Gallium drivers
 if test "x$with_gallium_drivers" != x; then
     # This is for compile-testing
     GALLIUM_DRIVERS_DIRS="$GALLIUM_DRIVERS_DIRS i915 i965 r300 svga"
-=======
-dnl
-dnl Gallium SVGA configuration
-dnl
-AC_ARG_ENABLE([gallium-svga],
-    [AS_HELP_STRING([--enable-gallium-svga],
-        [build gallium SVGA @<:@default=disabled@:>@])],
-    [enable_gallium_svga="$enableval"],
-    [enable_gallium_svga=auto])
-if test "x$enable_gallium_svga" = xyes; then
-    GALLIUM_DRIVERS_DIRS="$GALLIUM_DRIVERS_DIRS svga"
-    gallium_check_st "svga/drm" "dri-vmwgfx" "xorg-vmwgfx" "xa-vmwgfx"
-elif test "x$enable_gallium_svga" = xauto; then
-    GALLIUM_DRIVERS_DIRS="$GALLIUM_DRIVERS_DIRS svga"
-fi
-
-dnl
-dnl Gallium i915 configuration
-dnl
-AC_ARG_ENABLE([gallium-i915],
-    [AS_HELP_STRING([--enable-gallium-i915],
-        [build gallium i915 @<:@default=disabled@:>@])],
-    [enable_gallium_i915="$enableval"],
-    [enable_gallium_i915=auto])
-if test "x$enable_gallium_i915" = xyes; then
->>>>>>> f81ac184
     GALLIUM_WINSYS_DIRS="$GALLIUM_WINSYS_DIRS i915/sw"
 
     gallium_drivers=`IFS=', '; echo $with_gallium_drivers`
     for driver in $gallium_drivers; do
         case "x$driver" in
         xsvga)
-            gallium_check_st "svga/drm" "dri-vmwgfx" "xorg-vmwgfx"
+            gallium_check_st "svga/drm" "dri-vmwgfx" "xorg-vmwgfx" "xa-vmwgfx"
             ;;
         xi915)
             gallium_check_st "i915/drm" "dri-i915" "xorg-i915"
